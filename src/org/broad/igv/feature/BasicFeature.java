/*
 * Copyright (c) 2007-2011 by The Broad Institute of MIT and Harvard.  All Rights Reserved.
 *
 * This software is licensed under the terms of the GNU Lesser General Public License (LGPL),
 * Version 2.1 which is available at http://www.opensource.org/licenses/lgpl-2.1.php.
 *
 * THE SOFTWARE IS PROVIDED "AS IS." THE BROAD AND MIT MAKE NO REPRESENTATIONS OR
 * WARRANTES OF ANY KIND CONCERNING THE SOFTWARE, EXPRESS OR IMPLIED, INCLUDING,
 * WITHOUT LIMITATION, WARRANTIES OF MERCHANTABILITY, FITNESS FOR A PARTICULAR
 * PURPOSE, NONINFRINGEMENT, OR THE ABSENCE OF LATENT OR OTHER DEFECTS, WHETHER
 * OR NOT DISCOVERABLE.  IN NO EVENT SHALL THE BROAD OR MIT, OR THEIR RESPECTIVE
 * TRUSTEES, DIRECTORS, OFFICERS, EMPLOYEES, AND AFFILIATES BE LIABLE FOR ANY DAMAGES
 * OF ANY KIND, INCLUDING, WITHOUT LIMITATION, INCIDENTAL OR CONSEQUENTIAL DAMAGES,
 * ECONOMIC DAMAGES OR INJURY TO PROPERTY AND LOST PROFITS, REGARDLESS OF WHETHER
 * THE BROAD OR MIT SHALL BE ADVISED, SHALL HAVE OTHER REASON TO KNOW, OR IN FACT
 * SHALL KNOW OF THE POSSIBILITY OF THE FOREGOING.
 */
package org.broad.igv.feature;


import org.apache.log4j.Logger;
import org.broad.igv.feature.genome.Genome;
import org.broad.igv.track.WindowFunction;

import java.util.ArrayList;
import java.util.Collections;
import java.util.Comparator;
import java.util.List;

/**
 * A convenience class providing default implementation for many IGVFeature
 * methods.
 *
 * @author jrobinso
 */
public class BasicFeature extends AbstractFeature {

    private static Logger log = Logger.getLogger(BasicFeature.class);

    protected List<Exon> exons;
    protected int level = 1;
    private String type;
    protected float score = Float.NaN;
    protected float confidence;
    String identifier;
    private int thickEnd;
    private int thickStart;


    String[] parentIds;
    String link;


    public BasicFeature() {
    }


    public BasicFeature(String chr, int start, int end) {

        this(chr, start, end, Strand.NONE);
        this.thickStart = start;
        this.thickEnd = end;
    }


    public BasicFeature(String chr, int start, int end, Strand strand) {
        super(chr, start, end, strand);
        this.thickStart = start;
        this.thickEnd = end;

    }

    public BasicFeature(BasicFeature feature) {
        super(feature.getChr(), feature.getStart(), feature.getEnd(), feature.getStrand());
        super.setName(feature.getName());
        this.confidence = feature.confidence;
        this.color = feature.color;
        this.description = feature.description;
        this.exons = feature.exons;
        this.level = feature.level;
        this.score = feature.score;
        this.identifier = feature.identifier;
        this.type = feature.type;
        this.link = feature.link;
        this.thickStart = feature.thickStart;
        this.thickEnd = feature.thickEnd;
    }

    /**
     * Method description
     *
     * @return
     */
    public BasicFeature copy() {
        return new BasicFeature(this);
    }

    /**
     * @param identifier
     */
    public void setIdentifier(String identifier) {
        this.identifier = identifier;
    }

    public void setParentIds(String[] parentIds) {
        this.parentIds = parentIds;
    }

<<<<<<< HEAD
    @Override
    public void setStart(int start) {
        super.setStart(start);
        this.thickStart = start;
    }

    @Override
    public void setEnd(int end) {
        super.setEnd(end);
        this.thickEnd = end;
    }
=======
    public String[] getParentIds() {
        return this.parentIds;
    }

>>>>>>> ebcd6df7

    /**
     * Defined in interface {@linkplain LocusScore}
     */
    public String getValueString(double position, WindowFunction ignored) {
        StringBuffer valueString = new StringBuffer();


        String name = getName();
        if (name != null) {
            valueString.append("<b>" + name + "</b>");
        }
        if ((identifier != null) && ((name == null) || !name.equals(identifier))) {
            valueString.append("<br>" + identifier);
        }


        if (!Float.isNaN(score)) {
            valueString.append("<br>Score = " + score);
        }
        if (description != null) {
            valueString.append("<br>" + description);
        }
        if (type != null) {
            valueString.append(type);
            valueString.append("<br>");
        }
        if (attributes != null) {
            valueString.append(getAttributeString());
        }

        valueString.append("<br>" + getLocusString());


        // Display attributes, if any
        if (attributes != null && attributes.size() > 0) {

        }


        // Get exon number, if over an exon
        int posZero = (int) position;
        if (this.exons != null) {
            for (Exon exon : exons) {
                if (posZero >= exon.getStart() && posZero < exon.getEnd()) {
                    String exonString = exon.getValueString(position, ignored);
                    if (exonString != null && exonString.length() > 0) {
                        valueString.append("<br>--------------<br>");
                        valueString.append(exonString);
                    }
                }
            }
        }

        return valueString.toString();
    }

    public void setScore(float score) {
        this.score = score;
    }

    @Override
    public float getScore() {
        return score;
    }

    @Override
    public List<Exon> getExons() {
        return exons;
    }

    @Override
    public boolean hasExons() {
        return exons != null && exons.size() > 0;
    }


    /**
     * Sort the exon collection, if any, by start position.
     */
    public void sortExons() {
        if (exons != null) {
            Collections.sort(exons, new Comparator<IGVFeature>() {
                public int compare(IGVFeature arg0, IGVFeature arg1) {
                    return arg0.getStart() - arg1.getStart();
                }
            });
        }
    }

    public void addExon(Exon region) {
        if (exons == null) {
            exons = new ArrayList();
        }
        setStart(Math.min(getStart(), region.getStart()));
        setEnd(Math.max(getEnd(), region.getEnd()));
        exons.add(region);
    }


    @Override
    public String getIdentifier() {
        return identifier;
    }

    public int getExonCount() {
        return (exons == null) ? 0 : exons.size();
    }

    public void setURL(String link) {
        this.link = link;
    }

    public String getURL() {
        return link;
    }

    public int getThickEnd() {
        return thickEnd;
    }

    public void setThickEnd(int thickEnd) {
        this.thickEnd = thickEnd;
    }

    public int getThickStart() {
        return thickStart;
    }

    public void setThickStart(int thickStart) {
        this.thickStart = thickStart;
    }

    /**
     * @param genome
     * @param proteinPosition 1-Indexed position of protein
     * @return
     */
    public Codon getCodon(Genome genome, int proteinPosition) {
        // Nucleotide position on the coding portion of the transcript (the untranslated messenger RNA)
        int startTranscriptPosition = (proteinPosition - 1) * 3;
        int[] featurePositions = new int[]{startTranscriptPosition, startTranscriptPosition + 1,
                startTranscriptPosition + 2};
        int[] genomePositions = featureToGenomePosition(featurePositions);
        Codon codonInfo = new Codon(getChr(), proteinPosition, getStrand());
        for (int gp : genomePositions) {
            codonInfo.setNextGenomePosition(gp);
        }
        codonInfo.calcSequence(genome);
        AminoAcid aa = AminoAcidManager.getAminoAcid(codonInfo.getSequence());
        if (aa != null) {
            codonInfo.setAminoAcid(aa);
            return codonInfo;
        } else {
            return null;
        }
    }

    /**
     * Convert a series of feature positions into genomic positions.
     *
     * @param featurePositions Must be 0-based.
     * @return Positions relative to genome. Will contain zeros for
     *         positions not found. Sorted ascending for positive strand,
     *         descending for negative strand.
     */
    int[] featureToGenomePosition(int[] featurePositions) {
        List<Exon> exons = getExons();
        int[] genomePositions = new int[featurePositions.length];

        if (exons != null) {

            if (getStrand() == Strand.NONE) {
                throw new IllegalStateException("Exon not on a strand");
            }
            boolean positive = getStrand() == Strand.POSITIVE;

            /*
             We loop over all exons, either from the beginning or the end.
             Increment position only on coding regions.
             */

            int genomePosition, posIndex = 0, all_exon_counter = 0;
            int current_exon_end = 0;
            Exon exon;
            for (int exnum = 0; exnum < exons.size(); exnum++) {

                if (positive) {
                    exon = exons.get(exnum);
                } else {
                    exon = exons.get(exons.size() - 1 - exnum);
                }

                int exon_length = exon.getCodingLength();
                genomePosition = positive ? exon.getCdStart() : exon.getCdEnd() - 1;
                current_exon_end += exon_length;
                int incr = positive ? 1 : -1;

                int interval;
                while (featurePositions[posIndex] < current_exon_end) {
                    //Position of interest is on this exon
                    //Can happen up to exon_length times
                    interval = featurePositions[posIndex] - all_exon_counter;
                    all_exon_counter = featurePositions[posIndex];
                    genomePosition += interval * incr;
                    genomePositions[posIndex] = genomePosition;
                    posIndex++;
                    if (posIndex >= featurePositions.length) {
                        return genomePositions;
                    }
                }
                //No more positions of interest on this exon
                //move up counters to end of exon
                interval = current_exon_end - featurePositions[posIndex];
                all_exon_counter = current_exon_end;
                genomePosition += interval * incr;
            }
        }

        return genomePositions;
    }

}<|MERGE_RESOLUTION|>--- conflicted
+++ resolved
@@ -106,7 +106,6 @@
         this.parentIds = parentIds;
     }
 
-<<<<<<< HEAD
     @Override
     public void setStart(int start) {
         super.setStart(start);
@@ -118,12 +117,6 @@
         super.setEnd(end);
         this.thickEnd = end;
     }
-=======
-    public String[] getParentIds() {
-        return this.parentIds;
-    }
-
->>>>>>> ebcd6df7
 
     /**
      * Defined in interface {@linkplain LocusScore}
