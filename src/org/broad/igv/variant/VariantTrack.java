--- conflicted
+++ resolved
@@ -1079,20 +1079,11 @@
         }
         String id = variant.getID();
         StringBuffer toolTip = new StringBuffer();
-<<<<<<< HEAD
         toolTip = toolTip.append("Chr: " + variant.getChr());
         toolTip = toolTip.append("<br>Position: " + variant.getPositionString());
         toolTip = toolTip.append("<br>ID: " + id + "<br>");
         toolTip = toolTip.append("<br><b>Sample Information</b>");
         toolTip = toolTip.append("<br>Sample: " + sample);
-=======
-        toolTip = toolTip.append("Chr:" + variant.getChr());
-        toolTip = toolTip.append("<br>Position:" + (variant.getStart() + 1));
-        toolTip = toolTip.append("<br>ID: " + id + "<br>");
-        toolTip = toolTip.append("<br><b>Sample Information</b>");
-        toolTip = toolTip.append("<br>Sample: " + sample);
-        toolTip = toolTip.append("<br>Position:" + (variant.getStart() + 1));
->>>>>>> 1f65d22b
 
         Genotype genotype = variant.getGenotype(sample);
         if (genotype != null) {
