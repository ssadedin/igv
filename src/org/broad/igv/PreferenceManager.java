--- conflicted
+++ resolved
@@ -1,4 +1,3 @@
-<<<<<<< HEAD
 /*
  * Copyright (c) 2007-2012 The Broad Institute, Inc.
  * SOFTWARE COPYRIGHT NOTICE
@@ -59,6 +58,13 @@
     public static final String CHART_AUTOSCALE = "CHART.AUTOSCALE";
     public static final String CHART_SHOW_DATA_RANGE = "CHART.SHOW_DATA_RANGE";
 
+    /** Added by Chantal Roth, June 25th 2012 */
+    public static final String IONTORRENT_FLOWDIST_HIDE_FIRST_HP = "IONTORRENT.FLOWDIST_HIDE_FIRST_HP";
+    public static final String IONTORRENT_FLOWDIST_BINSIZE = "IONTORRENT.FLOWDIST_BINSIZE";
+    public static final String IONTORRENT_FLOWDIST_CHARTTYPE = "IONTORRENT.FLOWDIST_CHARTTYPE";
+    public static final String IONTORRENT_SERVER = "IONTORRENT.SERVER";
+    public static final String IONTORRENT_RESULTS = "IONTORRENT.RESULTS";
+    
     public static final String SAM_ALLELE_THRESHOLD = "SAM.ALLELE_THRESHOLD";
     public static final String SAM_QUALITY_THRESHOLD = "SAM.QUALITY_THRESHOLD";
     public static final String SAM_MAX_INSERT_SIZE_THRESHOLD = "SAM.INSERT_SIZE_THRESHOLD";
@@ -929,6 +935,12 @@
         defaultValues.put(SHOW_SINGLE_TRACK_PANE_KEY, "false");
         defaultValues.put(SHOW_EXPAND_ICON, "false");
 
+        defaultValues.put(IONTORRENT_FLOWDIST_HIDE_FIRST_HP, "true");
+        defaultValues.put(IONTORRENT_FLOWDIST_BINSIZE, "15");
+        defaultValues.put(IONTORRENT_FLOWDIST_CHARTTYPE, "LINE");
+        defaultValues.put(IONTORRENT_SERVER, "ioneast.ite");
+        defaultValues.put(IONTORRENT_RESULTS, "/results/analysis/output/Home/");
+        
         defaultValues.put(CHART_DRAW_TOP_BORDER, "false");
         defaultValues.put(CHART_DRAW_BOTTOM_BORDER, "false");
         defaultValues.put(CHART_COLOR_BORDERS, "true");
@@ -1072,1087 +1084,4 @@
         }
     }
 
-}
-=======
-/*
- * Copyright (c) 2007-2012 The Broad Institute, Inc.
- * SOFTWARE COPYRIGHT NOTICE
- * This software and its documentation are the copyright of the Broad Institute, Inc. All rights are reserved.
- *
- * This software is supplied without any warranty or guaranteed support whatsoever. The Broad Institute is not responsible for its use, misuse, or functionality.
- *
- * This software is licensed under the terms of the GNU Lesser General Public License (LGPL),
- * Version 2.1 which is available at http://www.opensource.org/licenses/lgpl-2.1.php.
- */
-/*
- * To change this template, choose Tools | Templates
- * and open the template in the editor.
- */
-package org.broad.igv;
-
-
-import org.apache.log4j.Logger;
-import org.broad.igv.maf.MAFManager;
-import org.broad.igv.renderer.ColorScaleFactory;
-import org.broad.igv.renderer.ContinuousColorScale;
-import org.broad.igv.track.TrackType;
-import org.broad.igv.ui.AboutDialog;
-import org.broad.igv.ui.UIConstants;
-import org.broad.igv.ui.color.ColorUtilities;
-import org.broad.igv.ui.color.PaletteColorTable;
-import org.broad.igv.ui.util.PropertyManager;
-import org.broad.igv.util.HttpUtils;
-import org.broad.igv.sam.AlignmentTrack.ShadeBasesOption;
-
-import java.awt.*;
-import java.io.File;
-import java.io.IOException;
-import java.util.*;
-import java.util.List;
-
-/**
- * Manages user preferences.
- */
-public class PreferenceManager implements PropertyManager {
-
-    private static Logger log = Logger.getLogger(PreferenceManager.class);
-
-
-    public static final String INITIAL_TRACK_HEIGHT = "15";
-
-    public static final String TOOLTIP_INITIAL_DELAY = "TOOLTIP.INITIAL_DELAY";
-    public static final String TOOLTIP_RESHOW_DELAY = "TOOLTIP.RESHOW_DELAY";
-    public static final String TOOLTIP_DISMISS_DELAY = "TOOLTIP.DISMISS_DELAY";
-
-
-    public static final String CHART_DRAW_TOP_BORDER = "CHART.DRAW_TOP_BORDER";
-    public static final String CHART_DRAW_BOTTOM_BORDER = "CHART.DRAW_BOTTOM_BORDER";
-    public static final String CHART_COLOR_BORDERS = "CHART.COLOR_BORDERS";
-    public static final String CHART_DRAW_Y_AXIS = "CHART.DRAW_AXIS";
-    public static final String CHART_DRAW_TRACK_NAME = "CHART.DRAW_TRACK_NAME";
-    public static final String CHART_COLOR_TRACK_NAME = "CHART.COLOR_TRACK_NAME";
-    public static final String CHART_AUTOSCALE = "CHART.AUTOSCALE";
-    public static final String CHART_SHOW_DATA_RANGE = "CHART.SHOW_DATA_RANGE";
-
-    /** Added by Chantal Roth, June 25th 2012 */
-    public static final String IONTORRENT_FLOWDIST_HIDE_FIRST_HP = "IONTORRENT.FLOWDIST_HIDE_FIRST_HP";
-    public static final String IONTORRENT_FLOWDIST_BINSIZE = "IONTORRENT.FLOWDIST_BINSIZE";
-    public static final String IONTORRENT_FLOWDIST_CHARTTYPE = "IONTORRENT.FLOWDIST_CHARTTYPE";
-    public static final String IONTORRENT_SERVER = "IONTORRENT.SERVER";
-    public static final String IONTORRENT_RESULTS = "IONTORRENT.RESULTS";
-    
-    public static final String SAM_ALLELE_THRESHOLD = "SAM.ALLELE_THRESHOLD";
-    public static final String SAM_QUALITY_THRESHOLD = "SAM.QUALITY_THRESHOLD";
-    public static final String SAM_MAX_INSERT_SIZE_THRESHOLD = "SAM.INSERT_SIZE_THRESHOLD";
-    public static final String SAM_MIN_INSERT_SIZE_THRESHOLD = "SAM.MIN_INSERT_SIZE_THRESHOLD";
-    public static final String SAM_MAX_INSERT_SIZE_PERCENTILE = "SAM.ISIZE_MAX_PERCENTILE";
-    public static final String SAM_MIN_INSERT_SIZE_PERCENTILE = "SAM.MIN_ISIZE_MIN_PERCENTILE";
-    public static final String SAM_AUTO_SORT = "SAM.AUTOSORT";
-    public static final String SAM_SHADE_CENTER = "SAM.SHADE_CENTER";
-    public static final String SAM_SHOW_CENTER_LINE = "SAM.SHOW_CENTER_LINE";
-    public static final String SAM_SHOW_REF_SEQ = "SAM.SHOW_REF_SEQ";
-    public static final String SAM_SHOW_COV_TRACK = "SAM.SHOW_COV_TRACK";
-    public static final String SAM_SHADE_BASES = "SAM.SHADE_BASE_QUALITY";
-    public static final String SAM_BASE_QUALITY_MIN = "SAM.BASE_QUALITY_MIN";
-    public static final String SAM_BASE_QUALITY_MAX = "SAM.BASE_QUALITY_MAX";
-    public static final String SAM_FILTER_ALIGNMENTS = "SAM.FILTER_ALIGNMENTS";
-    public static final String SAM_FILTER_URL = "SAM.FILTER_URL";
-    public static final String SAM_MAX_VISIBLE_RANGE = "SAM.MAX_VISIBLE_RANGE";
-    public static final String SAM_SHOW_DUPLICATES = "SAM.SHOW_DUPLICATES";
-    public static final String SAM_SHOW_SOFT_CLIPPED = "SAM.SHOW_SOFT_CLIPPED";
-    public static final String SAM_FLAG_UNMAPPED_PAIR = "SAM.FLAG_UNMAPPED_PAIR";
-    public static final String SAM_SAMPLING_COUNT = "SAM.MAX_LEVELS"; // Sampling count
-    public static final String SAM_SAMPLING_WINDOW = "SAM.SAMPLING_WINDOW";
-    public static final String SAM_DOWNSAMPLE_READS = "SAM.DOWNSAMPLE_READS";
-
-    public static final String SAM_COLOR_BY = "SAM.COLOR_BY";
-    public static final String SAM_COLOR_BY_TAG = "SAM.COLOR_BY_TAG";
-    public static final String SAM_SORT_BY_TAG = "SAM.SORT_BY_TAG";
-    public static final String SAM_GROUP_BY_TAG = "SAM.GROUP_BY_TAG";
-    public static final String SAM_BISULFITE_CONTEXT = "SAM.BISULFITE_CONTEXT";
-    public static final String SAM_FILTER_FAILED_READS = "SAM.FILTER_FAILED_READS";
-    public static final String SAM_COMPUTE_ISIZES = "SAM.COMPUTE_ISIZES";
-    public static final String SAM_FLAG_ZERO_QUALITY = "SAM.FLAG_ZERO_QUALITY";
-    //dhmay adding 20110208
-    public static final String SAM_SHOW_JUNCTION_TRACK = "SAM.SHOW_JUNCTION_TRACK";
-    public static final String SAM_JUNCTION_MIN_FLANKING_WIDTH = "SAM.JUNCTION_MIN_FLANKING_WIDTH";
-    public static final String SAM_JUNCTION_MIN_COVERAGE = "SAM.JUNCTION_MIN_COVERAGE";
-
-    public static final String SAM_NOMESEQ_ENABLED = "SAM.NOMESEQ_ENABLED";
-    public static final String SAM_COUNT_DELETED_BASES_COVERED = "SAM.COUNT_DELETED_BASES_COVERED";
-
-
-    public static final String EXPAND_FEAUTRE_TRACKS = "EXPAND_FEATURE_TRACKS";
-    public static final String PORT_ENABLED = "PORT_ENABLED";
-    public static final String PORT_NUMBER = "PORT_NUMBER";
-    public static final String COLOR_SCALE_KEY = "COLOR_SCALE_";
-    final public static String FRAME_BOUNDS_KEY = "IGV.Bounds";
-    final public static String FRAME_STATE_KEY = "IGV.Frame.ExtendedState";
-    final public static String RECENT_SESSION_KEY = "IGV.Session.recent.sessions";
-    final public static String TRACK_HEIGHT_KEY = "IGV.track.height";
-    final public static String CHART_TRACK_HEIGHT_KEY = "IGV.chart.track.height";
-    final public static String CHART_SHOW_ALL_HEATMAP = "CHART.SHOW_ALL_HEATMAP";
-    final public static String SHOW_MISSING_DATA_KEY = "IGV.track.show.missing.data";
-    final public static String SHOW_ATTRIBUTE_VIEWS_KEY = "IGV.track.show.attribute.views";
-    final public static String SHOW_SINGLE_TRACK_PANE_KEY = "IGV.single.track.pane";
-    final public static String GENOMES_SERVER_URL = "IGV.genome.sequence.dir";
-    final public static String JOIN_ADJACENT_SEGMENTS_KEY = "IGV.join.adjacent.segments";
-    final public static String SHOW_REGION_BARS = "SHOW_REGION_BARS";
-    final public static String LAST_EXPORTED_REGION_DIRECTORY = "LAST_EXPORTED_REGION_DIRECTORY";
-    final static public String LAST_TRACK_DIRECTORY = "LAST_TRACK_DIRECTORY";
-    final static public String LAST_SNAPSHOT_DIRECTORY = "LAST_SNAPSHOT_DIRECTORY";
-    final static public String LAST_GENOME_IMPORT_DIRECTORY = "LAST_GENOME_IMPORT_DIRECTORY";
-    final static public String LAST_SESSION_DIRECTORY = "LAST_SESSION_DIRECTORY";
-    final static public String DEFAULT_GENOME_KEY = "DEFAULT_GENOME_KEY";
-    final static public String LAST_CHROMOSOME_VIEWED_KEY = "LAST_CHROMOSOME_VIEWED_KEY";
-
-    final public static String MUTATION_COLOR_TABLE = "MUTATION_COLOR_TABLE";
-    final public static String MUTATION_INDEL_COLOR_KEY = "MUTATION_INDEL_COLOR_KEY";
-    final public static String MUTATION_MISSENSE_COLOR_KEY = "MUTATION_MISSENSE_COLOR_KEY";
-    final public static String MUTATION_NONSENSE_COLOR_KEY = "MUTATION_NONSENSE_COLOR_KEY";
-    final public static String MUTATION_SPLICE_SITE_COLOR_KEY = "MUTATION_SPLICE_SITE_COLOR_KEY";
-    final public static String MUTATION_SYNONYMOUS_COLOR_KEY = "MUTATION_SYNONYMOUS_COLOR_KEY";
-    final public static String MUTATION_TARGETED_REGION_COLOR_KEY = "MUTATION_TARGETED_REGION_COLOR_KEY";
-    final public static String MUTATION_UNKNOWN_COLOR_KEY = "MUTATION_UNKNOWN_COLOR_KEY";
-    final public static String OVERLAY_MUTATION_TRACKS = "OVERLAY_TRACKS_KEY";
-    final public static String SHOW_ORPHANED_MUTATIONS = "SHOW_ORPHANED_MUTATIONS";
-    final public static String OVERLAY_ATTRIBUTE_KEY = "OVERLAY_ATTRIBUTE_KEY";
-    final public static String COLOR_MUTATIONS = "COVER_OVERLAY_KEY";
-    final public static String TRACK_ATTRIBUTE_NAME_KEY = "TRACK_ATTRIBUTE_NAME_KEY";
-    final public static String DATA_SERVER_URL_KEY = "MASTER_RESOURCE_FILE_KEY";
-    //final public static String CHECKED_RESOURCES_KEY = "CHECKED_RESOURCES_KEY";
-    final public static String DEFINE_GENOME_INPUT_DIRECTORY_KEY = "DEFINE_GENOME_INPUT_DIRECTORY_KEY";
-    final public static String MAF_SPECIES_KEY = "MAF_SPECIES_KEY";
-
-    final public static String PROBE_MAPPING_KEY = "PROBE_MAPPING_KEY";
-    final public static String PROBE_MAPPING_FILE = "PROBE_MAPPING_FILE";
-    final public static String USE_PROBE_MAPPING_FILE = "USE_PROBE_MAPPING_FILE";
-
-    final public static String SEARCH_ZOOM = "SEARCH_ZOOM";
-    final public static String NORMALIZE_COVERAGE = "NORMALIZE_COVERAGE";
-    public static final String SHOW_EXPAND_ICON = "SHOW_EXPAND_ICON";
-
-    public static final String SHOW_SIZE_WARNING = "SHOW_SIZE_WARNING";
-    public static final String SHOW_GENOME_SERVER_WARNING = "SHOW_GENOME_SERVER_WARNING";
-
-    final public static String USE_PROXY = "PROXY.USE";
-    final public static String PROXY_HOST = "PROXY.HOST";
-    final public static String PROXY_PORT = "PROXY.PORT";
-    final public static String PROXY_AUTHENTICATE = "PROXY.AUTHENTICATE";
-    final public static String PROXY_NTLM = "PROXY.NTLM";
-    final public static String PROXY_USER = "PROXY.USERNAME";
-    final public static String PROXY_PW = "PROXY.PW";
-
-    final public static String KNOWN_SNPS = "KNOWN_SNPS_FILE";
-
-    public static final String FLANKING_REGION = "FLAKING_REGIONS";
-
-    public static final String SHOW_SEQUENCE_TRANSLATION = "SHOW_SEQUENCE_TRANSLATION";
-    public static final String MAX_SEQUENCE_RESOLUTION = "MAX_SEQUENCE_RESOLUTION";
-
-    public static final String AUTO_UPDATE_GENOMES = "AUTO_UPDATE_GENOMES";
-
-    final public static String GWAS_TRACK_HEIGHT = "GWAS_TRACK_HEIGHT";
-    final public static String GWAS_DESCRIPTION_CACHE_SIZE = "GWAS_DESCRIPTION_CACHE_SIZE";
-    final public static String GWAS_MIN_POINT_SIZE = "GWAS_MIN_POINT_SIZE";
-    final public static String GWAS_MAX_POINT_SIZE = "GWAS_MAX_POINT_SIZE";
-    final public static String GWAS_USE_CHR_COLORS = "GWAS_USE_CHR_COLORS";
-    final public static String GWAS_SINGLE_COLOR = "GWAS_SINGLE_COLOR";
-    final public static String GWAS_ALTERNATING_COLORS = "GWAS_ALTERNATING_COLORS";
-    final public static String GWAS_PRIMARY_COLOR = "GWAS_PRIMARY_COLOR";
-    final public static String GWAS_SECONDARY_COLOR = "GWAS_SECONDARY_COLOR";
-    final public static String GWAS_SHOW_AXIS = "GWAS_SHOW_AXIS";
-
-    public static final String DEFAULT_FONT_SIZE = "DEFAULT_FONT_SIZE";
-    public static final String DEFAULT_FONT_FAMILY = "DEFAULT_FONT_FAMILY";
-    public static final String DEFAULT_FONT_ATTRIBUTE = "DEFAULT_FONT_ATTRIBUTE";
-
-    public static final String NAME_PANEL_WIDTH = "NAME_PANEL_WIDTH";
-    public static final String BACKGROUND_COLOR = "BACKGROUND_COLOR";
-
-    public static final String GENOME_SPACE_ENABLE = "GENOME_SPACE_ENABLE";
-    public static final String GENOME_SPACE_DM_SERVER = "GENOME_SPACE_DM_SERVER";
-    public static final String GENOME_SPACE_ATM_SERVER = "GENOME_SPACE_ATM_SERVER";
-    public static final String GENOME_SPACE_IDENTITY_SERVER = "GENOME_SPACE_IDENTITY_SERVER";
-
-    public static final String AFFECTIVE_ENABLE = "AFFECTIVE_ENABLE";
-
-    public static final String CBIO_MUTATION_THRESHOLD = "CBIO_MUTATION_THRESHOLD";
-    public static final String CBIO_AMPLIFICATION_THRESHOLD = "CBIO_AMPLIFICATION_THRESHOLD";
-    public static final String CBIO_DELETION_THRESHOLD = "CBIO_DELETION_THRESHOLD";
-    public static final String CBIO_EXPRESSION_UP_THRESHOLD = "CBIO_EXPRESSION_UP_THRESHOLD";
-    public static final String CBIO_EXPRESSION_DOWN_THRESHOLD = "CBIO_EXPRESSION_DOWN_THRESHOLD";
-
-
-    public static final String DB_ENABLED = "DB_ENABLED";
-    public static final String DB_HOST = "DB_HOST";
-    public static final String DB_NAME = "DB_NAME";
-    public static final String DB_PORT = "DB_PORT";
-    final public static String DEFAULT_GENOME_URL = "http://www.broadinstitute.org/igv/projects/genomes/genomes.txt";
-    final public static String DEFAULT_DATA_URL = "http://www.broadinstitute.org/igvdata/$$_dataServerRegistry.txt";
-
-
-    /**
-     * The preference cache
-     */
-    IGVPreferences preferences;
-
-    /**
-     * Default values
-     */
-    Map<String, String> defaultValues;
-
-
-    /**
-     * Cache of preference values.  Profiling reveals that Preferences.get()
-     * is taking huge amounts of time.  There are hundreds of thousands of
-     * calls to this to get the track height,  this is possibly a bad design
-     * decision, however caching the preference values solves the performance
-     * problem for now.
-     */
-    private Map<String, Boolean> booleanCache = new Hashtable();
-    private Map<String, Object> objectCache = new Hashtable();
-    private Map<TrackType, ContinuousColorScale> colorScaleCache = new Hashtable();
-
-    public static PreferenceManager getInstance() {
-
-        return instance;
-    }
-
-    private static PreferenceManager instance = new PreferenceManager();
-
-    private PreferenceManager() {
-        preferences = new IGVPreferences();
-        initDefaultValues();
-    }
-
-
-    public String get(String key, String defaultString) {
-        return preferences.get(key, defaultString);
-    }
-
-    public String get(String key) {
-        return get(key, defaultValues.get(key));
-    }
-
-
-    /**
-     * Return the preference as a boolean value.
-     *
-     * @param key
-     * @return
-     */
-    public boolean getAsBoolean(String key) {
-        Boolean boolValue = booleanCache.get(key);
-        if (boolValue == null) {
-            String value = get(key);
-            if (value == null) {
-                log.error("No default value for: " + key);
-                return false;
-            }
-            boolValue = new Boolean(get(key, value));
-            booleanCache.put(key, boolValue);
-        }
-        return boolValue.booleanValue();
-    }
-
-    /**
-     * Return the preference as an integer.
-     *
-     * @param key
-     * @return
-     */
-    public int getAsInt(String key) {
-        Number value = (Number) objectCache.get(key);
-        if (value == null) {
-            String defValue = get(key);
-            if (defValue == null) {
-                log.error("No default value for: " + key);
-                return 0;
-            }
-            value = new Integer(get(key, defValue));
-            objectCache.put(key, value);
-        }
-        return value.intValue();
-    }
-
-    /**
-     * Return the preference as a color.
-     *
-     * @param key
-     * @return
-     */
-    public Color getAsColor(String key) {
-        Color value = (Color) objectCache.get(key);
-        if (value == null) {
-            String defValue = get(key);
-            if (defValue == null) {
-                log.error("No default value for: " + key);
-                return Color.white;
-            }
-            value = ColorUtilities.stringToColor(defValue);
-            objectCache.put(key, value);
-        }
-        return value;
-    }
-
-    /**
-     * Return the preference as an float.
-     *
-     * @param key
-     * @return
-     */
-    public float getAsFloat(String key) {
-        Number value = (Number) objectCache.get(key);
-        if (value == null) {
-            String defValue = get(key);
-            if (defValue == null) {
-                log.error("No default value for: " + key);
-                return 0;
-            }
-            value = new Float(get(key, defValue));
-            objectCache.put(key, value);
-        }
-        return value.floatValue();
-    }
-
-
-    public void mergePreferences(Map<String, String> newPrefs) {
-        for (Map.Entry<String, String> entry : newPrefs.entrySet()) {
-            String key = entry.getKey();
-            if (!newPrefs.containsKey(key)) {
-                put(key, entry.getValue());
-            }
-        }
-    }
-
-
-    /**
-     * Update any cached values with the new key/value pair
-     *
-     * @param key
-     * @param value
-     */
-    private void updateCaches(String key, String value) {
-        if (booleanCache.containsKey(key)) {
-            booleanCache.put(key, new Boolean(value));
-        }
-        colorScaleCache.remove(key);
-        objectCache.remove(key);
-    }
-
-    private void clearCaches() {
-        colorScaleCache.clear();
-        booleanCache.clear();
-        objectCache.clear();
-    }
-
-    public void put(String key, String value) {
-        preferences.put(key, value);
-        updateCaches(key, value);
-    }
-
-    public void put(String key, boolean b) {
-        String value = String.valueOf(b);
-        preferences.put(key, value);
-        updateCaches(key, value);
-    }
-
-
-    public void putAll(Map<String, String> updatedPrefs) {
-        for (Map.Entry<String, String> entry : updatedPrefs.entrySet()) {
-            if (entry.getValue() == null || entry.getValue().trim().length() == 0) {
-                remove(entry.getKey());
-
-            } else {
-                put(entry.getKey(), entry.getValue());
-            }
-        }
-        clearCaches();
-
-    }
-
-
-    public void remove(String key) {
-        preferences.remove(key);
-        booleanCache.remove(key);
-        objectCache.remove(key);
-        colorScaleCache.remove(key);
-    }
-
-
-    public void clear() {
-        preferences.clear();
-        colorScaleCache.clear();
-        booleanCache.clear();
-        objectCache.clear();
-    }
-
-
-    public String getGenomeListURL() {
-        return get(PreferenceManager.GENOMES_SERVER_URL);
-    }
-
-    public void overrideGenomeServerURL(String url) {
-        preferences.putOverride(GENOMES_SERVER_URL, url);
-    }
-
-
-    public List<String> getMafSpecies() {
-        String tmp = get(MAF_SPECIES_KEY, null);
-
-        String[] species = null;
-        if (tmp == null) {
-            species = MAFManager.species;
-        } else {
-            species = tmp.split(":");
-        }
-        return Arrays.asList(species);
-    }
-
-    public void setMafSpecies(List<String> species) {
-        StringBuffer buf = new StringBuffer(species.size() * 7);
-        Iterator<String> iter = species.iterator();
-        while (iter.hasNext()) {
-            buf.append(iter.next());
-            if (iter.hasNext()) {
-                buf.append(":");
-            }
-        }
-        put(MAF_SPECIES_KEY, buf.toString());
-
-    }
-
-    /**
-     * @param bounds
-     */
-    public void setApplicationFrameBounds(Rectangle bounds) {
-
-        StringBuffer buffer = new StringBuffer();
-        buffer.append(bounds.x);
-        buffer.append(",");
-        buffer.append(bounds.y);
-        buffer.append(",");
-        buffer.append(bounds.width);
-        buffer.append(",");
-        buffer.append(bounds.height);
-        put(FRAME_BOUNDS_KEY, buffer.toString());
-    }
-
-    /**
-     * @return
-     */
-    public Rectangle getApplicationFrameBounds() {
-
-        Rectangle bounds = null;
-
-        // Set the application's previous location and size
-        String applicationBounds = preferences.get(FRAME_BOUNDS_KEY, null);
-
-        if (applicationBounds != null) {
-            String[] values = applicationBounds.split(",");
-            int x = Integer.parseInt(values[0]);
-            int y = Integer.parseInt(values[1]);
-            int width = Integer.parseInt(values[2]);
-            int height = Integer.parseInt(values[3]);
-            bounds = new Rectangle(x, y, width, height);
-        }
-        return bounds;
-    }
-
-    /**
-     * @param directory
-     */
-    public void setLastExportedRegionDirectory(File directory) {
-
-        put(LAST_EXPORTED_REGION_DIRECTORY, directory.getAbsolutePath());
-    }
-
-    /**
-     * @return
-     */
-    public File getLastExportedRegionDirectory() {
-
-        File exportedRegionDirectory = null;
-
-        String lastFilePath = get(LAST_EXPORTED_REGION_DIRECTORY, null);
-
-        if (lastFilePath != null) {
-
-            // Create the exported region directory
-            exportedRegionDirectory = new File(lastFilePath);
-        }
-
-        return exportedRegionDirectory;
-    }
-
-    /**
-     * @param directory
-     */
-    public void setLastSnapshotDirectory(File directory) {
-
-        put(LAST_SNAPSHOT_DIRECTORY, directory.getAbsolutePath());
-    }
-
-    /**
-     * @return
-     */
-    public File getLastSnapshotDirectory() {
-
-        File snapshotDirectory = null;
-
-        String lastFilePath = get(LAST_SNAPSHOT_DIRECTORY, null);
-
-        if (lastFilePath != null) {
-
-            // Create the snapshot directory
-            snapshotDirectory = new File(lastFilePath);
-        }
-
-        return snapshotDirectory;
-    }
-
-    /**
-     * @param directory
-     */
-    public void setDefineGenomeInputDirectory(File directory) {
-
-        put(DEFINE_GENOME_INPUT_DIRECTORY_KEY, directory.getAbsolutePath());
-    }
-
-    /**
-     * @return
-     */
-    public File getDefineGenomeInputDirectory() {
-
-        File directory = null;
-
-        String lastFilePath = get(DEFINE_GENOME_INPUT_DIRECTORY_KEY, DirectoryManager.getUserDirectory().getAbsolutePath());
-
-        if (lastFilePath != null) {
-            directory = new File(lastFilePath);
-        }
-
-        return directory;
-    }
-
-    /**
-     * @param directory
-     */
-    public void setLastGenomeImportDirectory(File directory) {
-
-        put(LAST_GENOME_IMPORT_DIRECTORY, directory.getAbsolutePath());
-    }
-
-    /**
-     * @return
-     */
-    public File getLastGenomeImportDirectory() {
-
-        File genomeImportDirectory = null;
-
-        String lastFilePath = get(LAST_GENOME_IMPORT_DIRECTORY, DirectoryManager.getUserDirectory().getAbsolutePath());
-
-        if (lastFilePath != null) {
-            genomeImportDirectory = new File(lastFilePath);
-        }
-
-        return genomeImportDirectory;
-    }
-
-
-    /**
-     * @param directory
-     */
-    public void setLastSessionDirectory(File directory) {
-
-        put(LAST_SESSION_DIRECTORY, directory.getAbsolutePath());
-    }
-
-    /**
-     * @return
-     */
-    public File getLastSessionDirectory() {
-
-        File sessionDirectory = null;
-
-        String lastFilePath = get(LAST_SESSION_DIRECTORY, null);
-
-        if (lastFilePath != null) {
-
-            // Create the session directory
-            sessionDirectory = new File(lastFilePath);
-        }
-
-        return sessionDirectory;
-    }
-
-
-    /**
-     * @param recentSessions
-     */
-    public void setRecentSessions(String recentSessions) {
-        put(RECENT_SESSION_KEY, recentSessions);
-    }
-
-
-    public String getRecentSessions() {
-
-        return get(RECENT_SESSION_KEY, null);
-    }
-
-    public String getDataServerURL() {
-        String masterResourceFile = get(DATA_SERVER_URL_KEY);
-        return masterResourceFile;
-    }
-
-    /**
-     * Temporarily override the data server url with the supplied value.  This override will persist for
-     * the duration of the session, or until the user explicitly changes it.
-     *
-     * @param url
-     */
-    public void overrideDataServerURL(String url) {
-        preferences.putOverride(DATA_SERVER_URL_KEY, url);
-        clearCaches();
-    }
-
-    /**
-     * Temporaily overide a preference.   This override will persist for
-     * the duration of the session, or until the user explicitly changes it.
-     *
-     * @param key
-     * @param value
-     */
-    public void override(String key, String value) {
-        preferences.putOverride(key, value);
-        clearCaches();
-    }
-
-    public void loadOverrides(String overridePropertyFilePath) {
-        preferences.loadOverrides(overridePropertyFilePath);
-        clearCaches();
-    }
-
-    public void setShowAttributeView(boolean isShowable) {
-        put(PreferenceManager.SHOW_ATTRIBUTE_VIEWS_KEY, Boolean.toString(isShowable));
-    }
-
-
-    public void setLastChromosomeViewed(String chromosome) {
-        put(LAST_CHROMOSOME_VIEWED_KEY, chromosome);
-    }
-
-
-    public String getLastChromosomeViewed() {
-        String chromosome = get(LAST_CHROMOSOME_VIEWED_KEY, "chr1");
-        return chromosome;
-    }
-
-
-    public void setDefaultGenome(String genomeId) {
-        put(DEFAULT_GENOME_KEY, genomeId);
-    }
-
-
-    public String getDefaultGenome() {
-
-        String genome = get(DEFAULT_GENOME_KEY, Globals.DEFAULT_GENOME);
-        return genome;
-    }
-
-    public void setLastTrackDirectory(File directory) {
-        String lastDirectory = directory.isDirectory() ? directory.getAbsolutePath() : directory.getParent();
-        put(LAST_TRACK_DIRECTORY, lastDirectory);
-    }
-
-    public File getLastTrackDirectory() {
-
-        String lastDirectoryPath = get(LAST_TRACK_DIRECTORY, null);
-
-        File lastDirectoryFile = null;
-        if (lastDirectoryPath != null) {
-            lastDirectoryFile = new File(lastDirectoryPath);
-        }
-
-        return lastDirectoryFile;
-    }
-
-
-    /**
-     * Set the color scheme for the track type.  Its unfortunate that this is a public
-     * method,  color schemes are managed by ColorScaleFactory and that is the
-     * only object that should call this method.
-     *
-     * @param type
-     * @param colorScale
-     */
-    public void setColorScale(TrackType type, ContinuousColorScale colorScale) {
-        String colorScaleString = colorScale.asString();
-        put(COLOR_SCALE_KEY + type.toString(), colorScaleString);
-        colorScaleCache.put(type, colorScale);
-    }
-
-    /**
-     * Get the default color scheme for the track type.  Only specific TrackTypes have default schemes.  The scale
-     * returned is marked as "default".
-     *
-     * @param type
-     * @return
-     */
-
-
-    public ContinuousColorScale getColorScale(TrackType type) {
-        if (type == null) {
-            return null;
-        }
-
-        ContinuousColorScale scale = colorScaleCache.get(type);
-
-        if (scale == null && scaledTypes.contains(type)) {
-            String colorScaleString = get(COLOR_SCALE_KEY + type.toString(), null);
-            if (colorScaleString != null) {
-                scale = (ContinuousColorScale) ColorScaleFactory.getScaleFromString(colorScaleString);
-            } else {
-                scale = getDefaultColorScale(type);
-            }
-            if (scale != null) {
-                scale.setDefault(true);
-                colorScaleCache.put(type, scale);
-            }
-        }
-        return scale;
-    }
-
-
-    static Set<String> scaledTypes = new HashSet(Arrays.asList(
-            TrackType.LOH, TrackType.RNAI, TrackType.POOLED_RNAI, TrackType.DNA_METHYLATION,
-            TrackType.GENE_EXPRESSION, TrackType.COPY_NUMBER, TrackType.ALLELE_SPECIFIC_COPY_NUMBER, TrackType.CNV));
-
-
-    /**
-     * Return the default color scale.  This si the scale for track type "generic",
-     * as well as any track type without a specific scale.
-     *
-     * @param type
-     * @return
-     */
-    public ContinuousColorScale getDefaultColorScale(TrackType type) {
-        switch (type) {
-            case LOH:
-                return new ContinuousColorScale(0, -1, 0, 1, Color.red, UIConstants.LIGHT_YELLOW, Color.blue);
-            case RNAI:
-            case POOLED_RNAI:
-                ContinuousColorScale cs = new ContinuousColorScale(0, -3, 0, 3, Color.red, Color.white, Color.blue);
-                cs.setNoDataColor(new Color(225, 225, 225));
-                return cs;
-
-            case DNA_METHYLATION:
-                cs = new ContinuousColorScale(0, 1, new Color(0, 150, 0), Color.RED);
-                cs.setNoDataColor(Color.WHITE);
-                return cs;
-
-            case GENE_EXPRESSION:
-                cs = new ContinuousColorScale(-0.1, -1.5, 0.1, 1.5, Color.BLUE, Color.WHITE, Color.RED);
-                cs.setNoDataColor(new Color(225, 225, 225));
-                return cs;
-
-            case COPY_NUMBER:
-            case ALLELE_SPECIFIC_COPY_NUMBER:
-            case CNV:
-                return new ContinuousColorScale(-0.1, -1.5, 0.1, 1.5, Color.BLUE, Color.WHITE, Color.RED);
-
-            default:
-                return null;
-        }
-    }
-
-    /**
-     * Original labels:  Indel, Missense, Nonsesne, Splice_site, Synonymous, Targetd_Region, Unknown
-     * Nico's labels:   Synonymous, Missense, Truncating, Non-coding_Transcript, Other_AA_changing, Other_likely_neutral.
-     */
-    public void resetMutationColorScheme() {
-
-        remove(MUTATION_INDEL_COLOR_KEY);
-        remove(MUTATION_MISSENSE_COLOR_KEY);
-        remove(MUTATION_NONSENSE_COLOR_KEY);
-        remove(MUTATION_SPLICE_SITE_COLOR_KEY);
-        remove(MUTATION_SYNONYMOUS_COLOR_KEY);
-        remove(MUTATION_TARGETED_REGION_COLOR_KEY);
-        remove(MUTATION_UNKNOWN_COLOR_KEY);
-        remove("MUTATION_Truncating_COLOR");
-        remove("MUTATION_Non-coding_Transcript_COLOR");
-        remove("MUTATION_Other_AA_changing_COLOR");
-        remove("MUTATION_Other_likely_neutral_COLOR");
-        remove(MUTATION_COLOR_TABLE);
-    }
-
-    /**
-     * Original labels:  Indel, Missense, Nonsesne, Splice_site, Synonymous, Targetd_Region, Unknown
-     * Nico's labels:   Synonymous, Missense, Truncating, Non-coding_Transcript, Other_AA_changing, Other_likely_neutral.
-     * Combined: Indel, Missense, Nonsesne, Splice_site, Synonymous, Targetd_Region, Unknown, Truncating,
-     * Non-coding_Transcript, Other_AA_changing, Other_likely_neutral
-     */
-    public PaletteColorTable getMutationColorScheme() {
-
-        String colorTableString = get(MUTATION_COLOR_TABLE);
-        if (colorTableString != null) {
-            PaletteColorTable pallete = new PaletteColorTable();
-            pallete.restoreMapFromString(colorTableString);
-            return pallete;
-        } else {
-            return getLegacyMutationColorScheme();
-        }
-    }
-
-    private PaletteColorTable getLegacyMutationColorScheme() {
-        String indelColor = get(MUTATION_INDEL_COLOR_KEY);
-        String missenseColor = get(MUTATION_MISSENSE_COLOR_KEY);
-        String nonsenseColor = get(MUTATION_NONSENSE_COLOR_KEY);
-        String spliceSiteColor = get(MUTATION_SPLICE_SITE_COLOR_KEY);
-        String synonymousColor = get(MUTATION_SYNONYMOUS_COLOR_KEY);
-        String targetedRegionColor = get(MUTATION_TARGETED_REGION_COLOR_KEY);
-        String unknownColor = get(MUTATION_UNKNOWN_COLOR_KEY);
-
-        PaletteColorTable colorTable = new PaletteColorTable();
-        if ((indelColor != null) && (missenseColor != null) && (nonsenseColor != null) &&
-                (spliceSiteColor != null) &&
-                (synonymousColor != null) &&
-                (targetedRegionColor != null) &&
-                (unknownColor != null)) {
-
-            Color color1 = ColorUtilities.stringToColor(indelColor);
-            colorTable.put("Indel", color1);
-
-            Color color2 = ColorUtilities.stringToColor(missenseColor);
-            colorTable.put("Missense", color2);
-
-            Color color3 = ColorUtilities.stringToColor(nonsenseColor);
-            colorTable.put("Nonsense", color3);
-
-            Color color4 = ColorUtilities.stringToColor(spliceSiteColor);
-            colorTable.put("Splice_site", color4);
-
-            Color color5 = ColorUtilities.stringToColor(synonymousColor);
-            colorTable.put("Synonymous", color5);
-
-            Color color6 = ColorUtilities.stringToColor(targetedRegionColor);
-            colorTable.put("Targeted_Region", color6);
-
-            Color color7 = ColorUtilities.stringToColor(unknownColor);
-            colorTable.put("Unknown", color7);
-
-            // Nicos extensions
-            String[] nicosCats = {"Truncating", "Non-coding_Transcript", "Other_AA_changing", "Other_likely_neutral"};
-            for (String cat : nicosCats) {
-                String key = "MUTATION_" + cat + "_COLOR";
-                colorTable.put(cat, ColorUtilities.stringToColor(get(key)));
-            }
-        }
-
-        return colorTable;
-    }
-
-
-    /**
-     * Immediately clear all proxy settings.
-     */
-    public void clearProxySettings() {
-
-        remove(PreferenceManager.USE_PROXY);
-        remove(PreferenceManager.PROXY_HOST);
-        remove(PreferenceManager.PROXY_PORT);
-        remove(PreferenceManager.PROXY_AUTHENTICATE);
-        remove(PreferenceManager.PROXY_USER);
-        remove(PreferenceManager.PROXY_PW);
-        HttpUtils.getInstance().updateProxySettings();
-    }
-
-
-    private void initDefaultValues() {
-
-        defaultValues = new HashMap();
-
-        defaultValues.put(MUTATION_INDEL_COLOR_KEY, "0,200,0");
-        defaultValues.put(MUTATION_MISSENSE_COLOR_KEY, "170,20,240");
-        defaultValues.put(MUTATION_NONSENSE_COLOR_KEY, "50,30,75");
-        defaultValues.put(MUTATION_SPLICE_SITE_COLOR_KEY, "150,0,150");
-        defaultValues.put(MUTATION_SYNONYMOUS_COLOR_KEY, "200,200,200");
-        defaultValues.put(MUTATION_TARGETED_REGION_COLOR_KEY, "236,155,43");
-        defaultValues.put(MUTATION_UNKNOWN_COLOR_KEY, "0,180,225");
-        //     * Nico's labels:   Truncating, Non-coding_Transcript, Other_AA_changing, Other_likely_neutral.
-        defaultValues.put("MUTATION_Truncating_COLOR", "150,0,0");
-        defaultValues.put("MUTATION_Non-coding_Transcript_COLOR", "0,0,150");
-        defaultValues.put("MUTATION_Other_AA_changing_COLOR", "0,150,150");
-        defaultValues.put("MUTATION_Other_likely_neutral_COLOR", "225,180,225");
-
-
-        defaultValues.put(PROBE_MAPPING_KEY, "false");
-        defaultValues.put(PROBE_MAPPING_FILE, null);
-        defaultValues.put(USE_PROBE_MAPPING_FILE, "false");
-
-        defaultValues.put(SHOW_REGION_BARS, "false");
-        defaultValues.put(JOIN_ADJACENT_SEGMENTS_KEY, "false");
-
-        defaultValues.put(OVERLAY_MUTATION_TRACKS, "true");
-        defaultValues.put(SHOW_ORPHANED_MUTATIONS, "true");
-        defaultValues.put(COLOR_MUTATIONS, "false");
-        defaultValues.put(SHOW_SINGLE_TRACK_PANE_KEY, "false");
-        defaultValues.put(PORT_ENABLED, "true");
-        defaultValues.put(EXPAND_FEAUTRE_TRACKS, "false");
-        defaultValues.put(SHOW_ATTRIBUTE_VIEWS_KEY, "true");
-        defaultValues.put(SHOW_MISSING_DATA_KEY, "false");
-        defaultValues.put(SHOW_SINGLE_TRACK_PANE_KEY, "false");
-        defaultValues.put(SHOW_EXPAND_ICON, "false");
-
-        defaultValues.put(IONTORRENT_FLOWDIST_HIDE_FIRST_HP, "true");
-        defaultValues.put(IONTORRENT_FLOWDIST_BINSIZE, "15");
-        defaultValues.put(IONTORRENT_FLOWDIST_CHARTTYPE, "LINE");
-        defaultValues.put(IONTORRENT_SERVER, "ioneast.ite");
-        defaultValues.put(IONTORRENT_RESULTS, "/results/analysis/output/Home/");
-        
-        defaultValues.put(CHART_DRAW_TOP_BORDER, "false");
-        defaultValues.put(CHART_DRAW_BOTTOM_BORDER, "false");
-        defaultValues.put(CHART_COLOR_BORDERS, "true");
-        defaultValues.put(CHART_DRAW_TRACK_NAME, "false");
-        defaultValues.put(CHART_DRAW_Y_AXIS, "false");
-        defaultValues.put(CHART_AUTOSCALE, "false");
-        defaultValues.put(CHART_SHOW_DATA_RANGE, "true");
-        defaultValues.put(CHART_COLOR_TRACK_NAME, "true");
-        defaultValues.put(CHART_TRACK_HEIGHT_KEY, "40");
-        defaultValues.put(CHART_SHOW_ALL_HEATMAP, "false");
-
-        defaultValues.put(SAM_SHOW_DUPLICATES, "false");
-        defaultValues.put(SAM_SHOW_SOFT_CLIPPED, "false");
-        defaultValues.put(SAM_FLAG_UNMAPPED_PAIR, "false");
-        defaultValues.put(SAM_AUTO_SORT, "false");
-        defaultValues.put(SAM_SHADE_CENTER, "true");
-        defaultValues.put(SAM_SHOW_REF_SEQ, "false");
-        defaultValues.put(SAM_SHOW_CENTER_LINE, "true");
-        defaultValues.put(SAM_SHOW_COV_TRACK, "true");
-        defaultValues.put(SAM_SHADE_BASES, ShadeBasesOption.QUALITY.toString());
-        defaultValues.put(SAM_FILTER_ALIGNMENTS, "false");
-        defaultValues.put(SAM_FILTER_FAILED_READS, "true");
-        defaultValues.put(SAM_DOWNSAMPLE_READS, "true");
-        defaultValues.put(SAM_SAMPLING_WINDOW, "50");
-        defaultValues.put(SAM_SAMPLING_COUNT, "100");
-        defaultValues.put(SAM_BASE_QUALITY_MIN, "5");
-        defaultValues.put(SAM_BASE_QUALITY_MAX, "20");
-        defaultValues.put(SAM_FILTER_URL, null);
-        defaultValues.put(SAM_QUALITY_THRESHOLD, "0");
-        defaultValues.put(SAM_ALLELE_THRESHOLD, "0.2f");
-        defaultValues.put(SAM_MIN_INSERT_SIZE_THRESHOLD, "50");
-        defaultValues.put(SAM_MAX_INSERT_SIZE_THRESHOLD, "1000");
-        defaultValues.put(SAM_MIN_INSERT_SIZE_PERCENTILE, "0.5");
-        defaultValues.put(SAM_MAX_INSERT_SIZE_PERCENTILE, "99.5");
-        defaultValues.put(SAM_MAX_VISIBLE_RANGE, "30");
-        defaultValues.put(SAM_COLOR_BY, "UNEXPECTED_PAIR");
-        defaultValues.put(SAM_COLOR_BY_TAG, "");
-        defaultValues.put(SAM_GROUP_BY_TAG, "");
-        defaultValues.put(SAM_SORT_BY_TAG, "");
-        defaultValues.put(SAM_BISULFITE_CONTEXT, "CG");
-        defaultValues.put(SAM_COMPUTE_ISIZES, "true");
-        defaultValues.put(SAM_FLAG_ZERO_QUALITY, "true");
-        defaultValues.put(SAM_SHOW_JUNCTION_TRACK, "false");
-        defaultValues.put(SAM_JUNCTION_MIN_FLANKING_WIDTH, "0");
-        defaultValues.put(SAM_JUNCTION_MIN_COVERAGE, "1");
-        defaultValues.put(SAM_NOMESEQ_ENABLED, "false");
-        defaultValues.put(SAM_COUNT_DELETED_BASES_COVERED, "false");
-
-        defaultValues.put(NORMALIZE_COVERAGE, "false");
-
-        defaultValues.put(SHOW_GENOME_SERVER_WARNING, "true");
-        defaultValues.put(SHOW_SIZE_WARNING, "true");
-
-        defaultValues.put(SEARCH_ZOOM, "true");
-
-
-        defaultValues.put(GENOMES_SERVER_URL, DEFAULT_GENOME_URL);
-        defaultValues.put(OVERLAY_ATTRIBUTE_KEY, "LINKING_ID");
-        defaultValues.put(DEFAULT_GENOME_KEY, Globals.DEFAULT_GENOME);
-
-        defaultValues.put(USE_PROXY, "false");
-        defaultValues.put(PROXY_AUTHENTICATE, "false");
-        defaultValues.put(PORT_NUMBER, "60151");
-        defaultValues.put(TRACK_HEIGHT_KEY, "15");
-        defaultValues.put(FLANKING_REGION, "2000");
-
-        defaultValues.put(SHOW_SEQUENCE_TRANSLATION, "false");
-        defaultValues.put(MAX_SEQUENCE_RESOLUTION, "2");
-
-        defaultValues.put(AUTO_UPDATE_GENOMES, "true");
-
-        defaultValues.put(GWAS_TRACK_HEIGHT, "200");
-        defaultValues.put(GWAS_DESCRIPTION_CACHE_SIZE, "10000");
-        defaultValues.put(GWAS_MIN_POINT_SIZE, "3");
-        defaultValues.put(GWAS_MAX_POINT_SIZE, "7");
-        defaultValues.put(GWAS_USE_CHR_COLORS, "true");
-        defaultValues.put(GWAS_SINGLE_COLOR, "false");
-        defaultValues.put(GWAS_ALTERNATING_COLORS, "false");
-        defaultValues.put(GWAS_PRIMARY_COLOR, "69,101,183");
-        defaultValues.put(GWAS_SECONDARY_COLOR, "250,169,10");
-        defaultValues.put(GWAS_SHOW_AXIS, "true");
-
-        defaultValues.put(DEFAULT_FONT_SIZE, "10");
-        defaultValues.put(DEFAULT_FONT_FAMILY, "Arial");
-        defaultValues.put(DEFAULT_FONT_ATTRIBUTE, String.valueOf(Font.PLAIN));
-
-        defaultValues.put(NAME_PANEL_WIDTH, "160");
-        defaultValues.put(BACKGROUND_COLOR, "250,250,250");
-
-        defaultValues.put(GENOME_SPACE_ENABLE, "false");
-        defaultValues.put(GENOME_SPACE_DM_SERVER, "https://dm.genomespace.org/datamanager/v1.0/");
-        defaultValues.put(GENOME_SPACE_ATM_SERVER, "https://atm.genomespace.org/atm/v1.0/");
-        defaultValues.put(GENOME_SPACE_IDENTITY_SERVER, "https://identitydev.genomespace.org:8444/identityServer/basic");
-
-        // Affective computing mode
-        defaultValues.put(AFFECTIVE_ENABLE, "false");
-
-        defaultValues.put(DB_ENABLED, "false");
-        defaultValues.put(DB_HOST, "");
-        defaultValues.put(DB_NAME, "");
-        defaultValues.put(DB_PORT, "-1");
-
-        String defaultDataURL = DEFAULT_DATA_URL;
-        Properties properties = new Properties();
-        try {
-            properties.load(AboutDialog.class.getResourceAsStream("/resources/about.properties"));
-            String tmp = properties.getProperty("master-resource-url");
-            if (tmp != null && !tmp.startsWith("@")) {
-                defaultDataURL = tmp;
-            }
-        } catch (IOException e) {
-            log.error("Error reading dataURL property", e);
-        }
-
-        defaultValues.put(DATA_SERVER_URL_KEY, defaultDataURL);
-
-        defaultValues.put(FRAME_STATE_KEY, "" + Frame.NORMAL);
-        
-        defaultValues.put(CBIO_MUTATION_THRESHOLD, "1");
-        defaultValues.put(CBIO_AMPLIFICATION_THRESHOLD, "0.9");
-        defaultValues.put(CBIO_DELETION_THRESHOLD, "0.9");
-        defaultValues.put(CBIO_EXPRESSION_UP_THRESHOLD, "1.0");
-        defaultValues.put(CBIO_EXPRESSION_DOWN_THRESHOLD, "1.0");
-
-        defaultValues.put(TOOLTIP_INITIAL_DELAY, "50");
-        defaultValues.put(TOOLTIP_RESHOW_DELAY, "50");
-        defaultValues.put(TOOLTIP_DISMISS_DELAY, "60000");
-
-    }
-
-    /**
-     * Set an alternate preference file. Mainly for testing.
-     *
-     * @param s
-     */
-    public void setPrefsFile(String s) {
-        if (preferences == null) {
-            preferences = new IGVPreferences(new File(s));
-        } else {
-            preferences.setPrefFile(new File(s));
-        }
-    }
-
-}
->>>>>>> de275b25
+}