<<<<<<< HEAD
/*
 * Copyright (c) 2007-2012 The Broad Institute, Inc.
 * SOFTWARE COPYRIGHT NOTICE
 * This software and its documentation are the copyright of the Broad Institute, Inc. All rights are reserved.
 *
 * This software is supplied without any warranty or guaranteed support whatsoever. The Broad Institute is not responsible for its use, misuse, or functionality.
 *
 * This software is licensed under the terms of the GNU Lesser General Public License (LGPL),
 * Version 2.1 which is available at http://www.opensource.org/licenses/lgpl-2.1.php.
 */

/*
 * To change this template, choose Tools | Templates
 * and open the template in the editor.
 */

package org.broad.igv.batch;

import org.apache.log4j.Logger;
import org.broad.igv.Globals;
import org.broad.igv.PreferenceManager;
import org.broad.igv.feature.Locus;
import org.broad.igv.feature.RegionOfInterest;
import org.broad.igv.sam.AlignmentTrack;
import org.broad.igv.track.RegionScoreType;
import org.broad.igv.track.Track;
import org.broad.igv.ui.IGV;
import org.broad.igv.ui.panel.FrameManager;
import org.broad.igv.ui.util.MessageUtils;
import org.broad.igv.ui.util.SnapshotUtilities;
import org.broad.igv.util.*;

import java.awt.*;
import java.io.File;
import java.io.IOException;
import java.net.URLDecoder;
import java.util.*;
import java.util.List;

public class CommandExecutor {

    private static Logger log = Logger.getLogger(CommandExecutor.class);

    private File snapshotDirectory;
    private IGV igv;
    private int sleepInterval = 2000;


    public CommandExecutor() {
        igv = IGV.getInstance();
    }

    private List<String> getArgs(String[] tokens) {
        List<String> args = new ArrayList(tokens.length);
        for (String s : tokens) {
            if (s.trim().length() > 0) {
                args.add(s.trim());
            }
        }
        return args;
    }

    public String execute(String command) {

        List<String> args = getArgs(StringUtils.breakQuotedString(command, ' ').toArray(new String[]{}));

        String result = "OK";


        System.out.println();
        log.debug("Executing: " + command);
        try {
            if (args.size() > 0) {

                String cmd = args.get(0).toLowerCase();
                String param1 = args.size() > 1 ? args.get(1) : null;
                String param2 = args.size() > 2 ? args.get(2) : null;
                String param3 = args.size() > 3 ? args.get(3) : null;
                String param4 = args.size() > 4 ? args.get(4) : null;

                if (cmd.equals("echo")) {
                    result = cmd;
                } else if (cmd.equals("gotoimmediate")) {
                    return gotoImmediate(args);
                } else if (cmd.equals("goto")) {
                    result = goto1(args);
                } else if (cmd.equals("snapshotdirectory")) {
                    result = setSnapshotDirectory(param1);

                } else if (cmd.equals("snapshot")) {
                    String filename = param1;
                    result = createSnapshot(filename);
                } else if ((cmd.equals("loadfile") || cmd.equals("load")) && param1 != null) {
                    result = load(param1, param2, param3);
                } else if (cmd.equals("genome") && args.size() > 1) {
                    result = genome(param1);
                } else if (cmd.equals("new") || cmd.equals("reset") || cmd.equals("clear")) {
                    igv.resetSession(null);
                } else if (cmd.equals("region")) {
                    defineRegion(param1, param2, param3);
                } else if (cmd.equals("sort")) {
                    sort(param1, param2, param3, param4);
                } else if (cmd.equals("group")) {
                    group(param1);
                } else if (cmd.equals("collapse")) {
                    String trackName = param1 == null ? null : param1.replace("\"", "").replace("'", "");
                    collapse(trackName);
                } else if (cmd.equals("expand")) {
                    String trackName = param1 == null ? null : param1.replace("\"", "").replace("'", "");
                    expand(trackName);
                } else if (cmd.equals("tweakdivider")) {
                    igv.tweakPanelDivider();
                } else if (cmd.equals("maxpanelheight") && param1 != null) {
                    return setMaxPanelHeight(param1);
                } else if (cmd.equals("tofront")) {
                    return bringToFront();
                } else if (cmd.equalsIgnoreCase("viewaspairs")) {
                    return setViewAsPairs(param1, param2);
                } else if (cmd.equalsIgnoreCase("samplingwindowsize")) {
                    return this.setSamplingWindowSize(param1);
                } else if (cmd.equalsIgnoreCase("maxdepth") || (cmd.equalsIgnoreCase("samplingreadcount"))) {
                    return this.setSamplingReadCount(param1);
                } else if (cmd.equalsIgnoreCase("setSleepInterval")) {
                    return this.setSleepInterval(param1);
                } else if (cmd.equalsIgnoreCase("setCredentials")) {
                    return this.setCredentials(param1, param2);
                } else if (cmd.equalsIgnoreCase("clearCredentials")) {
                    return this.clearCredentials();
                } else if (cmd.equals("exit")) {
                    System.exit(0);
                } else {
                    log.error("UNKOWN COMMAND: " + command);
                    return "UNKOWN COMMAND: " + command;
                }
            } else {
                return "Empty command string";
            }
            igv.doRefresh();

            if (RuntimeUtils.getAvailableMemoryFraction() < 0.5) {
                log.debug("Clearing caches");
                LRUCache.clearCaches();
            }
            log.debug("Finished execution: " + command + "  sleeping ....");
            if (sleepInterval > 0) try {
                Thread.sleep(sleepInterval);
            } catch (InterruptedException e) {
                e.printStackTrace();
            }
            log.debug("Finished sleeping");

        }catch(IOException e){
            log.error(e);
            result = "Error: " + e.getMessage();
        }
        log.info(result);

        return result;
    }

    private String setViewAsPairs(String vAPString, String trackName) {
        List<Track> tracks = igv.getAllTracks(false);
        boolean vAP = "false".equalsIgnoreCase(vAPString) ? false : true;
        for (Track track : tracks) {
            if (track instanceof AlignmentTrack) {
                if (trackName == null || trackName.equalsIgnoreCase(track.getName())) {
                    AlignmentTrack atrack = (AlignmentTrack) track;
                    atrack.setViewAsPairs(vAP);
                }
            }
        }
        return "OK";
    }

    private String setSamplingWindowSize(String windowSize) {
        try {
            Integer.parseInt(windowSize);
            PreferenceManager.getInstance().override(PreferenceManager.SAM_SAMPLING_WINDOW, String.valueOf(windowSize));
            return "OK";
        } catch (NumberFormatException e) {
            return "ERROR: SAMPLING WINDOW IS NOT A NUMBER: " + windowSize;
        }

    }

    private String setSamplingReadCount(String samplingReadCount) {
        try {
            Integer.parseInt(samplingReadCount);
            PreferenceManager.getInstance().override(PreferenceManager.SAM_MAX_LEVELS, String.valueOf(samplingReadCount));
            return "OK";
        } catch (NumberFormatException e) {
            return "ERROR: SAMPLING READ COUNT IS NOT A NUMBER: " + samplingReadCount;
        }

    }

    private String gotoImmediate(List<String> args) {
        return goto1(args);
    }

    private String setMaxPanelHeight(String param1) {
        try {
            Integer h = Integer.parseInt(param1.trim());
            SnapshotUtilities.setMaxPanelHeight(h);
            return "OK";
        } catch (NumberFormatException e) {
            return "ERROR - max panel height value ('" + param1 + ".) must be an integer number";
        }
    }

    private String setSleepInterval(String param1) {
        try {
            sleepInterval = Integer.parseInt(param1.trim());
            return "OK";
        } catch (NumberFormatException e) {
            return "ERROR - sleep interval value ('" + param1 + ".) must be an integer number";
        }
    }

    private String setCredentials(String param1, String param2) {
        HttpUtils.getInstance().setDefaultUserName(param1);
        HttpUtils.getInstance().setDefaultPassword(param2);
        return "OK";
    }

    private String clearCredentials() {
        HttpUtils.getInstance().clearDefaultCredentials();
        return "OK";
    }


    private String genome(String param1) {
        if (param1 == null) {
            return "ERROR missing genome parameter";
        }
        String result;
        String genomeID = param1;

        if (igv.getGenomeIds().contains(genomeID)) {
            igv.selectGenomeFromList(genomeID);
        } else {
            String genomePath = genomeID;
            if (!ParsingUtils.pathExists(genomePath)) {
                String workingDirectory = (new File("tmp")).getParent();
                genomePath = FileUtils.getAbsolutePath(genomeID,  workingDirectory);
            }
            if (ParsingUtils.pathExists(genomePath)) {
                try {
                    igv.loadGenome(genomePath, null);
                } catch (IOException e) {
                    throw new RuntimeException("Error loading genome: " + genomeID);
                }
            } else {
                MessageUtils.showMessage("Warning: Could not locate genome: " + genomeID);
            }
        }

        result = "OK";
        return result;
    }

    /**
     * Load function for port and batch script
     *
     * @param fileList
     * @param param2
     * @param param3
     * @return
     * @throws IOException
     */
    private String load(String fileList, String param2, String param3) throws IOException {

        fileList = URLDecoder.decode(fileList, "UTF-8");
        String fileString = fileList.replace("\"", "").replace("'", "");

        // Default for merge is "true" for session files,  "false" otherwise
        String file = fileString;
        boolean merge;
        if (file.endsWith(".xml") || file.endsWith(".php") || file.endsWith(".php3")) {
            // Session file
            merge = false;
        } else {
            // Data file
            merge = true;
        }

        // remaining parameters might be "merge" or "name"
        String name = null;
        for (String param : Arrays.asList(param2, param3)) {
            if (param != null && param.startsWith("name=")) {
                name = param.substring(5);
            } else if (param != null && param.startsWith("merge=")) {
                String mergeString = param.substring(6);
                merge = mergeString.equalsIgnoreCase("true");
            }
        }
        // Locus is not specified from port commands
        String locus = null;
        return loadFiles(fileString, null, merge, name);
    }

    /**
     * Load files -- used by port, batch, and http commands
     *
     * @param fileString
     * @param locus
     * @param merge
     * @param name
     * @return
     * @throws IOException
     */
    String loadFiles(final String fileString, final String locus, final boolean merge, String name) throws IOException {
        return loadFiles(fileString, locus, merge, name, null);
    }

    String loadFiles(final String fileString, final String locus, final boolean merge, String name, Map<String, String> params) throws IOException {


        log.debug("Run load files");

        String[] files = fileString.split(",");
        List<ResourceLocator> fileLocators = new ArrayList<ResourceLocator>();
        List<String> sessionPaths = new ArrayList<String>();

        if (!merge) {
            // If this is a session file start fresh without asking, otherwise ask
            boolean unload = !merge;
            if (fileString.endsWith(".xml") || fileString.endsWith(".php") || fileString.endsWith(".php3")) {
                unload = !merge;
            } else {
                unload = MessageUtils.confirm("Unload current session before loading new tracks?");
            }
            if (unload) {
                igv.resetSession(null);
            }
        }

        // Create set of loaded files
        Set<String> loadedFiles = new HashSet<String>();
        for (ResourceLocator rl : igv.getDataResourceLocators()) {
            loadedFiles.add(rl.getPath());
        }

        // Loop through files
        for (String f : files) {
            int eq = f.indexOf("=");
            if (eq > 0)f = f.substring(eq+1);
            // Skip already loaded files TODO -- make this optional?  Check for change?
            if (loadedFiles.contains(f)) continue;

            if (f.endsWith(".xml") || f.endsWith(".php") || f.endsWith(".php3") || f.endsWith(".session")) {
                sessionPaths.add(f);
            } else {
                ResourceLocator rl = new ResourceLocator(f);
                if (rl.isLocal()) {
                    File file = new File(f);
                    if (!file.exists()) {
                        return "Error: " + f + " does not exist.";
                    }
                }
                if (name != null) {
                    rl.setName(name);
                }
                if (params != null) {
                    String trackLine = createTrackLine(params);
                    rl.setTrackLine(trackLine);
                }
                fileLocators.add(rl);
            }
        }

        for (String sessionPath : sessionPaths) {
            igv.restoreSessionSynchronous(sessionPath, locus, merge);
        }

        igv.loadTracks(fileLocators);

        if (locus != null && !locus.equals("null")) {
            igv.goToLocus(locus);
        }

        return "OK";
    }

    /**
     * Convert the parameter map to a UCSC track line.
     *
     * @param params
     * @return
     */
    private String createTrackLine(Map<String, String> params) {
        return params.get("hgt.customText");
//        StringBuffer buf = new StringBuffer();
//        buf.append("track ");
//        for(Map.Entry<String, String> entry : params.entrySet()) {
//            buf.append(entry.getKey());
//            buf.append("=");
//            buf.append(entry.getValue());
//            buf.append(" ");
//        }
//        return buf.toString();
    }


    private String bringToFront() {
        // Trick to force window to front, the setAlwaysOnTop works on a Mac,  toFront() does nothing.
        Frame mainFrame = IGV.getMainFrame();
        mainFrame.toFront();
        mainFrame.setAlwaysOnTop(true);
        mainFrame.setAlwaysOnTop(false);
        return "OK";
    }

    /**
     * Set a directory to deposit image snapshots
     *
     * @param param1
     * @return
     */
    String setSnapshotDirectory(String param1) {
        if (param1 == null) {
            return "ERROR: missing directory parameter";
        }

        String result;
        File parentDir = new File(param1);
        if (parentDir.exists()) {
            snapshotDirectory = parentDir;
            result = "OK";
        } else {
            parentDir.mkdir();
            if (parentDir.exists()) {
                snapshotDirectory = parentDir;
                result = "OK";
            } else {

                result = "ERROR: directory: " + param1 + " does not exist";
            }
        }
        return result;
    }

    private String goto1(List<String> args) {
        if (args == null || args.size() < 2) {
            return "ERROR: missing locus parameter";
        }
        String locus = args.get(1);
        for (int i = 2; i < args.size(); i++) {
            locus += (" " + args.get(i));
        }
        igv.goToLocus(locus);
        return "OK";
    }

    private void collapse(String trackName) {
        if (trackName == null) {
            igv.collapseTracks();
        } else {
            igv.collapseTrack(trackName);
        }
        igv.repaintDataPanels();
    }


    private void expand(String trackName) {
        if (trackName == null) {
            igv.expandTracks();
        } else {
            igv.expandTrack(trackName);
        }
        igv.repaintDataPanels();
    }

    private void defineRegion(String param1, String param2, String param3) {

        RegionOfInterest roi = null;
        if (param1 != null && param2 != null && param3 != null) {
            int start = Math.max(0, Integer.parseInt(param2) - 1);
            int end = Integer.parseInt(param3);
            roi = new RegionOfInterest(param1, start, end, "");
        }
        if (param1 != null) {
            Locus locus = new Locus(param1);
            if (locus.isValid()) {
                int start = Math.max(0, locus.getStart() - 1);
                roi = new RegionOfInterest(locus.getChr(), start, locus.getEnd(), "");

            }
        }
        if (roi != null) {
            igv.addRegionOfInterest(roi);
        }
    }


    private void sort(String sortArg, String locusString, String param3, String param4) {
        RegionScoreType regionSortOption = getRegionSortOption(sortArg);
        String tag = "";
        if (regionSortOption != null) {
            RegionOfInterest roi = null;
            if (locusString != null) {
                Locus locus = new Locus(locusString);
                if (locus.isValid()) {
                    int start = Math.max(0, locus.getStart() - 1);
                    roi = new RegionOfInterest(locus.getChr(), start, locus.getEnd(), "");
                }
            }
            igv.sortByRegionScore(roi, regionSortOption, FrameManager.getDefaultFrame());

        } else {
            Double location = null;
            if (param3 != null && param3.trim().length() > 0) {
                try {
                    location = new Double(param3.replace(",", ""));
                    tag = param4;
                } catch (NumberFormatException e) {
                    tag = param3;
                }
            } else if (locusString != null && locusString.trim().length() > 0) {
                try {
                    location = new Double(locusString.replace(",", ""));
                    tag = param4;
                } catch (NumberFormatException e) {
                    tag = param3;
                }

            }
            if (location == null) {
                igv.sortAlignmentTracks(getAlignmentSortOption(sortArg), tag);
            } else {
                igv.sortAlignmentTracks(getAlignmentSortOption(sortArg), location, tag);
            }

        }
        igv.repaintDataPanels();
    }

    private void group(String sortArg) {
        igv.groupAlignmentTracks(getAlignmentGroupOption(sortArg));
        igv.repaintDataPanels();
    }


    private String createSnapshot(String filename) {
        if (filename == null) {
            String locus = FrameManager.getDefaultFrame().getFormattedLocusString();
            filename = locus.replaceAll(":", "_").replace("-", "_") + ".png";
        }

        File file = snapshotDirectory == null ? new File(filename) : new File(snapshotDirectory, filename);
        System.out.println("Snapshot: " + file.getAbsolutePath());

        try{
            IGV.getInstance().createSnapshotNonInteractive(file);
        }catch(IOException e){
            log.error(e);
            return e.getMessage();
        }
        return "OK";
    }

    private static RegionScoreType getRegionSortOption(String str) {
        if (str == null) return null;
        String option = str.toUpperCase();
        try {
            return RegionScoreType.valueOf(option);
        } catch (Exception e) {
            return null;
        }
    }

    private static AlignmentTrack.SortOption getAlignmentSortOption(String str) {
        str = str == null ? "base" : str;
        if (str.equalsIgnoreCase("start") || str.equalsIgnoreCase("position")) {
            return AlignmentTrack.SortOption.START;
        } else if (str.equalsIgnoreCase("strand")) {
            return AlignmentTrack.SortOption.STRAND;
        } else if (str.equalsIgnoreCase("base")) {
            return AlignmentTrack.SortOption.NUCELOTIDE;
        } else if (str.equalsIgnoreCase("quality")) {
            return AlignmentTrack.SortOption.QUALITY;
        } else if (str.equalsIgnoreCase("sample")) {
            return AlignmentTrack.SortOption.SAMPLE;
        } else if (str.equalsIgnoreCase("readGroup") || str.equalsIgnoreCase("read_group")) {
            return AlignmentTrack.SortOption.READ_GROUP;
        } else if (str.equalsIgnoreCase("insertSize") || str.equalsIgnoreCase("insert_size")) {
            return AlignmentTrack.SortOption.INSERT_SIZE;
        } else if (str.equalsIgnoreCase("firstOfPairStrand")) {
            return AlignmentTrack.SortOption.FIRST_OF_PAIR_STRAND;
        } else if (str.equalsIgnoreCase("mateChr")) {
            return AlignmentTrack.SortOption.MATE_CHR;
        }
        return AlignmentTrack.SortOption.NUCELOTIDE;
    }

    private static AlignmentTrack.GroupOption getAlignmentGroupOption(String str) {
        if (str.equalsIgnoreCase("strand")) {
            return AlignmentTrack.GroupOption.STRAND;

        } else if (str.equalsIgnoreCase("sample")) {
            return AlignmentTrack.GroupOption.SAMPLE;

        } else if (str.equalsIgnoreCase("readGroup") || str.equalsIgnoreCase("read_group")) {
            return AlignmentTrack.GroupOption.READ_GROUP;
        }
        return AlignmentTrack.GroupOption.NONE;
    }
}
=======
/*
 * Copyright (c) 2007-2012 The Broad Institute, Inc.
 * SOFTWARE COPYRIGHT NOTICE
 * This software and its documentation are the copyright of the Broad Institute, Inc. All rights are reserved.
 *
 * This software is supplied without any warranty or guaranteed support whatsoever. The Broad Institute is not responsible for its use, misuse, or functionality.
 *
 * This software is licensed under the terms of the GNU Lesser General Public License (LGPL),
 * Version 2.1 which is available at http://www.opensource.org/licenses/lgpl-2.1.php.
 */

/*
 * To change this template, choose Tools | Templates
 * and open the template in the editor.
 */

package org.broad.igv.batch;

import org.apache.log4j.Logger;
import org.broad.igv.PreferenceManager;
import org.broad.igv.feature.Locus;
import org.broad.igv.feature.RegionOfInterest;
import org.broad.igv.sam.AlignmentTrack;
import org.broad.igv.track.RegionScoreType;
import org.broad.igv.track.Track;
import org.broad.igv.ui.IGV;
import org.broad.igv.ui.panel.FrameManager;
import org.broad.igv.ui.util.MessageUtils;
import org.broad.igv.ui.util.SnapshotUtilities;
import org.broad.igv.util.*;

import java.awt.*;
import java.io.File;
import java.io.IOException;
import java.net.URLDecoder;
import java.util.*;
import java.util.List;

public class CommandExecutor {

    private static Logger log = Logger.getLogger(CommandExecutor.class);

    private File snapshotDirectory;
    private IGV igv;
    private int sleepInterval = 2000;


    public CommandExecutor() {
        igv = IGV.getInstance();
    }

    private List<String> getArgs(String[] tokens) {
        List<String> args = new ArrayList(tokens.length);
        for (String s : tokens) {
            if (s.trim().length() > 0) {
                args.add(s.trim());
            }
        }
        return args;
    }

    public String execute(String command) {

        List<String> args = getArgs(StringUtils.breakQuotedString(command, ' ').toArray(new String[]{}));

        String result = "OK";


        System.out.println();
        log.debug("Executing: " + command);
        try {
            if (args.size() > 0) {

                String cmd = args.get(0).toLowerCase();
                String param1 = args.size() > 1 ? args.get(1) : null;
                String param2 = args.size() > 2 ? args.get(2) : null;
                String param3 = args.size() > 3 ? args.get(3) : null;
                String param4 = args.size() > 4 ? args.get(4) : null;

                if (cmd.equals("echo")) {
                    result = cmd;
                } else if (cmd.equals("gotoimmediate")) {
                    return gotoImmediate(args);
                } else if (cmd.equals("goto")) {
                    result = goto1(args);
                } else if (cmd.equals("snapshotdirectory")) {
                    result = setSnapshotDirectory(param1);

                } else if (cmd.equals("snapshot")) {
                    String filename = param1;
                    result = createSnapshot(filename);
                } else if ((cmd.equals("loadfile") || cmd.equals("load")) && param1 != null) {
                    result = load(param1, param2, param3);
                } else if (cmd.equals("genome") && args.size() > 1) {
                    result = genome(param1);
                } else if (cmd.equals("new") || cmd.equals("reset") || cmd.equals("clear")) {
                    igv.resetSession(null);
                } else if (cmd.equals("region")) {
                    defineRegion(param1, param2, param3);
                } else if (cmd.equals("sort")) {
                    sort(param1, param2, param3, param4);
                } else if (cmd.equals("group")) {
                    group(param1);
                } else if (cmd.equals("collapse")) {
                    String trackName = param1 == null ? null : param1.replace("\"", "").replace("'", "");
                    collapse(trackName);
                } else if (cmd.equals("expand")) {
                    String trackName = param1 == null ? null : param1.replace("\"", "").replace("'", "");
                    expand(trackName);
                } else if (cmd.equals("tweakdivider")) {
                    igv.tweakPanelDivider();
                } else if (cmd.equals("maxpanelheight") && param1 != null) {
                    return setMaxPanelHeight(param1);
                } else if (cmd.equals("tofront")) {
                    return bringToFront();
                } else if (cmd.equalsIgnoreCase("viewaspairs")) {
                    return setViewAsPairs(param1, param2);
                } else if (cmd.equalsIgnoreCase("samplingwindowsize")) {
                    return this.setSamplingWindowSize(param1);
                } else if (cmd.equalsIgnoreCase("maxdepth") || (cmd.equalsIgnoreCase("samplingreadcount"))) {
                    return this.setSamplingReadCount(param1);
                } else if (cmd.equalsIgnoreCase("setSleepInterval")) {
                    return this.setSleepInterval(param1);
                } else if (cmd.equalsIgnoreCase("setCredentials")) {
                    return this.setCredentials(param1, param2);
                } else if (cmd.equalsIgnoreCase("clearCredentials")) {
                    return this.clearCredentials();
                } else if (cmd.equals("exit")) {
                    System.exit(0);
                } else {
                    log.error("UNKOWN COMMAND: " + command);
                    return "UNKOWN COMMAND: " + command;
                }
            } else {
                return "Empty command string";
            }
            igv.doRefresh();

            if (RuntimeUtils.getAvailableMemoryFraction() < 0.5) {
                log.debug("Clearing caches");
                LRUCache.clearCaches();
            }
            log.debug("Finished execution: " + command + "  sleeping ....");
            if (sleepInterval > 0) try {
                Thread.sleep(sleepInterval);
            } catch (InterruptedException e) {
                e.printStackTrace();
            }
            log.debug("Finished sleeping");

        }catch(IOException e){
            log.error(e);
            result = "Error: " + e.getMessage();
        }
        log.info(result);

        return result;
    }

    private String setViewAsPairs(String vAPString, String trackName) {
        List<Track> tracks = igv.getAllTracks(false);
        boolean vAP = "false".equalsIgnoreCase(vAPString) ? false : true;
        for (Track track : tracks) {
            if (track instanceof AlignmentTrack) {
                if (trackName == null || trackName.equalsIgnoreCase(track.getName())) {
                    AlignmentTrack atrack = (AlignmentTrack) track;
                    atrack.setViewAsPairs(vAP);
                }
            }
        }
        return "OK";
    }

    private String setSamplingWindowSize(String windowSize) {
        try {
            Integer.parseInt(windowSize);
            PreferenceManager.getInstance().override(PreferenceManager.SAM_SAMPLING_WINDOW, String.valueOf(windowSize));
            return "OK";
        } catch (NumberFormatException e) {
            return "ERROR: SAMPLING WINDOW IS NOT A NUMBER: " + windowSize;
        }

    }

    private String setSamplingReadCount(String samplingReadCount) {
        try {
            Integer.parseInt(samplingReadCount);
            PreferenceManager.getInstance().override(PreferenceManager.SAM_SAMPLING_COUNT, String.valueOf(samplingReadCount));
            return "OK";
        } catch (NumberFormatException e) {
            return "ERROR: SAMPLING READ COUNT IS NOT A NUMBER: " + samplingReadCount;
        }

    }

    private String gotoImmediate(List<String> args) {
        return goto1(args);
    }

    private String setMaxPanelHeight(String param1) {
        try {
            Integer h = Integer.parseInt(param1.trim());
            SnapshotUtilities.setMaxPanelHeight(h);
            return "OK";
        } catch (NumberFormatException e) {
            return "ERROR - max panel height value ('" + param1 + ".) must be an integer number";
        }
    }

    private String setSleepInterval(String param1) {
        try {
            sleepInterval = Integer.parseInt(param1.trim());
            return "OK";
        } catch (NumberFormatException e) {
            return "ERROR - sleep interval value ('" + param1 + ".) must be an integer number";
        }
    }

    private String setCredentials(String param1, String param2) {
        HttpUtils.getInstance().setDefaultUserName(param1);
        HttpUtils.getInstance().setDefaultPassword(param2);
        return "OK";
    }

    private String clearCredentials() {
        HttpUtils.getInstance().clearDefaultCredentials();
        return "OK";
    }


    private String genome(String param1) {
        if (param1 == null) {
            return "ERROR missing genome parameter";
        }
        String result;
        String genomeID = param1;

        if (igv.getGenomeIds().contains(genomeID)) {
            igv.selectGenomeFromList(genomeID);
        } else {
            String genomePath = genomeID;
            if (!ParsingUtils.pathExists(genomePath)) {
                String workingDirectory = (new File("tmp")).getParent();
                genomePath = FileUtils.getAbsolutePath(genomeID,  workingDirectory);
            }
            if (ParsingUtils.pathExists(genomePath)) {
                try {
                    igv.loadGenome(genomePath, null);
                } catch (IOException e) {
                    throw new RuntimeException("Error loading genome: " + genomeID);
                }
            } else {
                MessageUtils.showMessage("Warning: Could not locate genome: " + genomeID);
            }
        }

        result = "OK";
        return result;
    }

    /**
     * Load function for port and batch script
     *
     * @param fileList
     * @param param2
     * @param param3
     * @return
     * @throws IOException
     */
    private String load(String fileList, String param2, String param3) throws IOException {

        fileList = URLDecoder.decode(fileList, "UTF-8");
        String fileString = fileList.replace("\"", "").replace("'", "");

        // Default for merge is "true" for session files,  "false" otherwise
        String file = fileString;
        boolean merge;
        if (file.endsWith(".xml") || file.endsWith(".php") || file.endsWith(".php3")) {
            // Session file
            merge = false;
        } else {
            // Data file
            merge = true;
        }

        // remaining parameters might be "merge" or "name"
        String name = null;
        for (String param : Arrays.asList(param2, param3)) {
            if (param != null && param.startsWith("name=")) {
                name = param.substring(5);
            } else if (param != null && param.startsWith("merge=")) {
                String mergeString = param.substring(6);
                merge = mergeString.equalsIgnoreCase("true");
            }
        }
        // Locus is not specified from port commands
        String locus = null;
        return loadFiles(fileString, null, merge, name);
    }

    /**
     * Load files -- used by port, batch, and http commands
     *
     * @param fileString
     * @param locus
     * @param merge
     * @param name
     * @return
     * @throws IOException
     */
    String loadFiles(final String fileString, final String locus, final boolean merge, String name) throws IOException {
        return loadFiles(fileString, locus, merge, name, null);
    }

    String loadFiles(final String fileString, final String locus, final boolean merge, String name, Map<String, String> params) throws IOException {


        log.debug("Run load files");

        String[] files = fileString.split(",");
        List<ResourceLocator> fileLocators = new ArrayList<ResourceLocator>();
        List<String> sessionPaths = new ArrayList<String>();

        if (!merge) {
            // If this is a session file start fresh without asking, otherwise ask
            boolean unload = !merge;
            if (fileString.endsWith(".xml") || fileString.endsWith(".php") || fileString.endsWith(".php3")) {
                unload = !merge;
            } else {
                unload = MessageUtils.confirm("Unload current session before loading new tracks?");
            }
            if (unload) {
                igv.resetSession(null);
            }
        }

        // Create set of loaded files
        Set<String> loadedFiles = new HashSet<String>();
        for (ResourceLocator rl : igv.getDataResourceLocators()) {
            loadedFiles.add(rl.getPath());
        }

        // Loop through files
        for (String f : files) {
            // Skip already loaded files TODO -- make this optional?  Check for change?
            if (loadedFiles.contains(f)) continue;

            if (f.endsWith(".xml") || f.endsWith(".php") || f.endsWith(".php3") || f.endsWith(".session")) {
                sessionPaths.add(f);
            } else {
                ResourceLocator rl = new ResourceLocator(f);
                if (rl.isLocal()) {
                    File file = new File(f);
                    if (!file.exists()) {
                        return "Error: " + f + " does not exist.";
                    }
                }
                if (name != null) {
                    rl.setName(name);
                }
                if (params != null) {
                    String trackLine = createTrackLine(params);
                    rl.setTrackLine(trackLine);
                }
                fileLocators.add(rl);
            }
        }

        for (String sessionPath : sessionPaths) {
            igv.restoreSessionSynchronous(sessionPath, locus, merge);
        }

        igv.loadTracks(fileLocators);

        if (locus != null && !locus.equals("null")) {
            igv.goToLocus(locus);
        }

        return "OK";
    }

    /**
     * Convert the parameter map to a UCSC track line.
     *
     * @param params
     * @return
     */
    private String createTrackLine(Map<String, String> params) {
        return params.get("hgt.customText");
//        StringBuffer buf = new StringBuffer();
//        buf.append("track ");
//        for(Map.Entry<String, String> entry : params.entrySet()) {
//            buf.append(entry.getKey());
//            buf.append("=");
//            buf.append(entry.getValue());
//            buf.append(" ");
//        }
//        return buf.toString();
    }


    private String bringToFront() {
        // Trick to force window to front, the setAlwaysOnTop works on a Mac,  toFront() does nothing.
        Frame mainFrame = IGV.getMainFrame();
        mainFrame.toFront();
        mainFrame.setAlwaysOnTop(true);
        mainFrame.setAlwaysOnTop(false);
        return "OK";
    }

    /**
     * Set a directory to deposit image snapshots
     *
     * @param param1
     * @return
     */
    String setSnapshotDirectory(String param1) {
        if (param1 == null) {
            return "ERROR: missing directory parameter";
        }

        String result;
        File parentDir = new File(param1);
        if (parentDir.exists()) {
            snapshotDirectory = parentDir;
            result = "OK";
        } else {
            parentDir.mkdir();
            if (parentDir.exists()) {
                snapshotDirectory = parentDir;
                result = "OK";
            } else {

                result = "ERROR: directory: " + param1 + " does not exist";
            }
        }
        return result;
    }

    private String goto1(List<String> args) {
        if (args == null || args.size() < 2) {
            return "ERROR: missing locus parameter";
        }
        String locus = args.get(1);
        for (int i = 2; i < args.size(); i++) {
            locus += (" " + args.get(i));
        }
        igv.goToLocus(locus);
        return "OK";
    }

    private void collapse(String trackName) {
        if (trackName == null) {
            igv.collapseTracks();
        } else {
            igv.collapseTrack(trackName);
        }
        igv.repaintDataPanels();
    }


    private void expand(String trackName) {
        if (trackName == null) {
            igv.expandTracks();
        } else {
            igv.expandTrack(trackName);
        }
        igv.repaintDataPanels();
    }

    private void defineRegion(String param1, String param2, String param3) {

        RegionOfInterest roi = null;
        if (param1 != null && param2 != null && param3 != null) {
            int start = Math.max(0, Integer.parseInt(param2) - 1);
            int end = Integer.parseInt(param3);
            roi = new RegionOfInterest(param1, start, end, "");
        }
        if (param1 != null) {
            Locus locus = new Locus(param1);
            if (locus.isValid()) {
                int start = Math.max(0, locus.getStart() - 1);
                roi = new RegionOfInterest(locus.getChr(), start, locus.getEnd(), "");

            }
        }
        if (roi != null) {
            igv.addRegionOfInterest(roi);
        }
    }


    private void sort(String sortArg, String locusString, String param3, String param4) {
        RegionScoreType regionSortOption = getRegionSortOption(sortArg);
        String tag = "";
        if (regionSortOption != null) {
            RegionOfInterest roi = null;
            if (locusString != null) {
                Locus locus = new Locus(locusString);
                if (locus.isValid()) {
                    int start = Math.max(0, locus.getStart() - 1);
                    roi = new RegionOfInterest(locus.getChr(), start, locus.getEnd(), "");
                }
            }
            igv.sortByRegionScore(roi, regionSortOption, FrameManager.getDefaultFrame());

        } else {
            Double location = null;
            if (param3 != null && param3.trim().length() > 0) {
                try {
                    location = new Double(param3.replace(",", ""));
                    tag = param4;
                } catch (NumberFormatException e) {
                    tag = param3;
                }
            } else if (locusString != null && locusString.trim().length() > 0) {
                try {
                    location = new Double(locusString.replace(",", ""));
                    tag = param4;
                } catch (NumberFormatException e) {
                    tag = param3;
                }

            }
            if (location == null) {
                igv.sortAlignmentTracks(getAlignmentSortOption(sortArg), tag);
            } else {
                igv.sortAlignmentTracks(getAlignmentSortOption(sortArg), location, tag);
            }

        }
        igv.repaintDataPanels();
    }

    private void group(String sortArg) {
        igv.groupAlignmentTracks(getAlignmentGroupOption(sortArg));
        igv.repaintDataPanels();
    }


    private String createSnapshot(String filename) {
        if (filename == null) {
            String locus = FrameManager.getDefaultFrame().getFormattedLocusString();
            filename = locus.replaceAll(":", "_").replace("-", "_") + ".png";
        }

        File file = snapshotDirectory == null ? new File(filename) : new File(snapshotDirectory, filename);
        System.out.println("Snapshot: " + file.getAbsolutePath());

        try{
            IGV.getInstance().createSnapshotNonInteractive(file);
        }catch(IOException e){
            log.error(e);
            return e.getMessage();
        }
        return "OK";
    }

    private static RegionScoreType getRegionSortOption(String str) {
        if (str == null) return null;
        String option = str.toUpperCase();
        try {
            return RegionScoreType.valueOf(option);
        } catch (Exception e) {
            return null;
        }
    }

    private static AlignmentTrack.SortOption getAlignmentSortOption(String str) {
        str = str == null ? "base" : str;
        if (str.equalsIgnoreCase("start") || str.equalsIgnoreCase("position")) {
            return AlignmentTrack.SortOption.START;
        } else if (str.equalsIgnoreCase("strand")) {
            return AlignmentTrack.SortOption.STRAND;
        } else if (str.equalsIgnoreCase("base")) {
            return AlignmentTrack.SortOption.NUCELOTIDE;
        } else if (str.equalsIgnoreCase("quality")) {
            return AlignmentTrack.SortOption.QUALITY;
        } else if (str.equalsIgnoreCase("sample")) {
            return AlignmentTrack.SortOption.SAMPLE;
        } else if (str.equalsIgnoreCase("readGroup") || str.equalsIgnoreCase("read_group")) {
            return AlignmentTrack.SortOption.READ_GROUP;
        } else if (str.equalsIgnoreCase("insertSize") || str.equalsIgnoreCase("insert_size")) {
            return AlignmentTrack.SortOption.INSERT_SIZE;
        } else if (str.equalsIgnoreCase("firstOfPairStrand")) {
            return AlignmentTrack.SortOption.FIRST_OF_PAIR_STRAND;
        } else if (str.equalsIgnoreCase("mateChr")) {
            return AlignmentTrack.SortOption.MATE_CHR;
        }
        return AlignmentTrack.SortOption.NUCELOTIDE;
    }

    private static AlignmentTrack.GroupOption getAlignmentGroupOption(String str) {
        if (str.equalsIgnoreCase("strand")) {
            return AlignmentTrack.GroupOption.STRAND;

        } else if (str.equalsIgnoreCase("sample")) {
            return AlignmentTrack.GroupOption.SAMPLE;

        } else if (str.equalsIgnoreCase("readGroup") || str.equalsIgnoreCase("read_group")) {
            return AlignmentTrack.GroupOption.READ_GROUP;
        }
        return AlignmentTrack.GroupOption.NONE;
    }
}
>>>>>>> bb64f2ed
<|MERGE_RESOLUTION|>--- conflicted
+++ resolved
@@ -1,1216 +1,607 @@
-<<<<<<< HEAD
-/*
- * Copyright (c) 2007-2012 The Broad Institute, Inc.
- * SOFTWARE COPYRIGHT NOTICE
- * This software and its documentation are the copyright of the Broad Institute, Inc. All rights are reserved.
- *
- * This software is supplied without any warranty or guaranteed support whatsoever. The Broad Institute is not responsible for its use, misuse, or functionality.
- *
- * This software is licensed under the terms of the GNU Lesser General Public License (LGPL),
- * Version 2.1 which is available at http://www.opensource.org/licenses/lgpl-2.1.php.
- */
-
-/*
- * To change this template, choose Tools | Templates
- * and open the template in the editor.
- */
-
-package org.broad.igv.batch;
-
-import org.apache.log4j.Logger;
-import org.broad.igv.Globals;
-import org.broad.igv.PreferenceManager;
-import org.broad.igv.feature.Locus;
-import org.broad.igv.feature.RegionOfInterest;
-import org.broad.igv.sam.AlignmentTrack;
-import org.broad.igv.track.RegionScoreType;
-import org.broad.igv.track.Track;
-import org.broad.igv.ui.IGV;
-import org.broad.igv.ui.panel.FrameManager;
-import org.broad.igv.ui.util.MessageUtils;
-import org.broad.igv.ui.util.SnapshotUtilities;
-import org.broad.igv.util.*;
-
-import java.awt.*;
-import java.io.File;
-import java.io.IOException;
-import java.net.URLDecoder;
-import java.util.*;
-import java.util.List;
-
-public class CommandExecutor {
-
-    private static Logger log = Logger.getLogger(CommandExecutor.class);
-
-    private File snapshotDirectory;
-    private IGV igv;
-    private int sleepInterval = 2000;
-
-
-    public CommandExecutor() {
-        igv = IGV.getInstance();
-    }
-
-    private List<String> getArgs(String[] tokens) {
-        List<String> args = new ArrayList(tokens.length);
-        for (String s : tokens) {
-            if (s.trim().length() > 0) {
-                args.add(s.trim());
-            }
-        }
-        return args;
-    }
-
-    public String execute(String command) {
-
-        List<String> args = getArgs(StringUtils.breakQuotedString(command, ' ').toArray(new String[]{}));
-
-        String result = "OK";
-
-
-        System.out.println();
-        log.debug("Executing: " + command);
-        try {
-            if (args.size() > 0) {
-
-                String cmd = args.get(0).toLowerCase();
-                String param1 = args.size() > 1 ? args.get(1) : null;
-                String param2 = args.size() > 2 ? args.get(2) : null;
-                String param3 = args.size() > 3 ? args.get(3) : null;
-                String param4 = args.size() > 4 ? args.get(4) : null;
-
-                if (cmd.equals("echo")) {
-                    result = cmd;
-                } else if (cmd.equals("gotoimmediate")) {
-                    return gotoImmediate(args);
-                } else if (cmd.equals("goto")) {
-                    result = goto1(args);
-                } else if (cmd.equals("snapshotdirectory")) {
-                    result = setSnapshotDirectory(param1);
-
-                } else if (cmd.equals("snapshot")) {
-                    String filename = param1;
-                    result = createSnapshot(filename);
-                } else if ((cmd.equals("loadfile") || cmd.equals("load")) && param1 != null) {
-                    result = load(param1, param2, param3);
-                } else if (cmd.equals("genome") && args.size() > 1) {
-                    result = genome(param1);
-                } else if (cmd.equals("new") || cmd.equals("reset") || cmd.equals("clear")) {
-                    igv.resetSession(null);
-                } else if (cmd.equals("region")) {
-                    defineRegion(param1, param2, param3);
-                } else if (cmd.equals("sort")) {
-                    sort(param1, param2, param3, param4);
-                } else if (cmd.equals("group")) {
-                    group(param1);
-                } else if (cmd.equals("collapse")) {
-                    String trackName = param1 == null ? null : param1.replace("\"", "").replace("'", "");
-                    collapse(trackName);
-                } else if (cmd.equals("expand")) {
-                    String trackName = param1 == null ? null : param1.replace("\"", "").replace("'", "");
-                    expand(trackName);
-                } else if (cmd.equals("tweakdivider")) {
-                    igv.tweakPanelDivider();
-                } else if (cmd.equals("maxpanelheight") && param1 != null) {
-                    return setMaxPanelHeight(param1);
-                } else if (cmd.equals("tofront")) {
-                    return bringToFront();
-                } else if (cmd.equalsIgnoreCase("viewaspairs")) {
-                    return setViewAsPairs(param1, param2);
-                } else if (cmd.equalsIgnoreCase("samplingwindowsize")) {
-                    return this.setSamplingWindowSize(param1);
-                } else if (cmd.equalsIgnoreCase("maxdepth") || (cmd.equalsIgnoreCase("samplingreadcount"))) {
-                    return this.setSamplingReadCount(param1);
-                } else if (cmd.equalsIgnoreCase("setSleepInterval")) {
-                    return this.setSleepInterval(param1);
-                } else if (cmd.equalsIgnoreCase("setCredentials")) {
-                    return this.setCredentials(param1, param2);
-                } else if (cmd.equalsIgnoreCase("clearCredentials")) {
-                    return this.clearCredentials();
-                } else if (cmd.equals("exit")) {
-                    System.exit(0);
-                } else {
-                    log.error("UNKOWN COMMAND: " + command);
-                    return "UNKOWN COMMAND: " + command;
-                }
-            } else {
-                return "Empty command string";
-            }
-            igv.doRefresh();
-
-            if (RuntimeUtils.getAvailableMemoryFraction() < 0.5) {
-                log.debug("Clearing caches");
-                LRUCache.clearCaches();
-            }
-            log.debug("Finished execution: " + command + "  sleeping ....");
-            if (sleepInterval > 0) try {
-                Thread.sleep(sleepInterval);
-            } catch (InterruptedException e) {
-                e.printStackTrace();
-            }
-            log.debug("Finished sleeping");
-
-        }catch(IOException e){
-            log.error(e);
-            result = "Error: " + e.getMessage();
-        }
-        log.info(result);
-
-        return result;
-    }
-
-    private String setViewAsPairs(String vAPString, String trackName) {
-        List<Track> tracks = igv.getAllTracks(false);
-        boolean vAP = "false".equalsIgnoreCase(vAPString) ? false : true;
-        for (Track track : tracks) {
-            if (track instanceof AlignmentTrack) {
-                if (trackName == null || trackName.equalsIgnoreCase(track.getName())) {
-                    AlignmentTrack atrack = (AlignmentTrack) track;
-                    atrack.setViewAsPairs(vAP);
-                }
-            }
-        }
-        return "OK";
-    }
-
-    private String setSamplingWindowSize(String windowSize) {
-        try {
-            Integer.parseInt(windowSize);
-            PreferenceManager.getInstance().override(PreferenceManager.SAM_SAMPLING_WINDOW, String.valueOf(windowSize));
-            return "OK";
-        } catch (NumberFormatException e) {
-            return "ERROR: SAMPLING WINDOW IS NOT A NUMBER: " + windowSize;
-        }
-
-    }
-
-    private String setSamplingReadCount(String samplingReadCount) {
-        try {
-            Integer.parseInt(samplingReadCount);
-            PreferenceManager.getInstance().override(PreferenceManager.SAM_MAX_LEVELS, String.valueOf(samplingReadCount));
-            return "OK";
-        } catch (NumberFormatException e) {
-            return "ERROR: SAMPLING READ COUNT IS NOT A NUMBER: " + samplingReadCount;
-        }
-
-    }
-
-    private String gotoImmediate(List<String> args) {
-        return goto1(args);
-    }
-
-    private String setMaxPanelHeight(String param1) {
-        try {
-            Integer h = Integer.parseInt(param1.trim());
-            SnapshotUtilities.setMaxPanelHeight(h);
-            return "OK";
-        } catch (NumberFormatException e) {
-            return "ERROR - max panel height value ('" + param1 + ".) must be an integer number";
-        }
-    }
-
-    private String setSleepInterval(String param1) {
-        try {
-            sleepInterval = Integer.parseInt(param1.trim());
-            return "OK";
-        } catch (NumberFormatException e) {
-            return "ERROR - sleep interval value ('" + param1 + ".) must be an integer number";
-        }
-    }
-
-    private String setCredentials(String param1, String param2) {
-        HttpUtils.getInstance().setDefaultUserName(param1);
-        HttpUtils.getInstance().setDefaultPassword(param2);
-        return "OK";
-    }
-
-    private String clearCredentials() {
-        HttpUtils.getInstance().clearDefaultCredentials();
-        return "OK";
-    }
-
-
-    private String genome(String param1) {
-        if (param1 == null) {
-            return "ERROR missing genome parameter";
-        }
-        String result;
-        String genomeID = param1;
-
-        if (igv.getGenomeIds().contains(genomeID)) {
-            igv.selectGenomeFromList(genomeID);
-        } else {
-            String genomePath = genomeID;
-            if (!ParsingUtils.pathExists(genomePath)) {
-                String workingDirectory = (new File("tmp")).getParent();
-                genomePath = FileUtils.getAbsolutePath(genomeID,  workingDirectory);
-            }
-            if (ParsingUtils.pathExists(genomePath)) {
-                try {
-                    igv.loadGenome(genomePath, null);
-                } catch (IOException e) {
-                    throw new RuntimeException("Error loading genome: " + genomeID);
-                }
-            } else {
-                MessageUtils.showMessage("Warning: Could not locate genome: " + genomeID);
-            }
-        }
-
-        result = "OK";
-        return result;
-    }
-
-    /**
-     * Load function for port and batch script
-     *
-     * @param fileList
-     * @param param2
-     * @param param3
-     * @return
-     * @throws IOException
-     */
-    private String load(String fileList, String param2, String param3) throws IOException {
-
-        fileList = URLDecoder.decode(fileList, "UTF-8");
-        String fileString = fileList.replace("\"", "").replace("'", "");
-
-        // Default for merge is "true" for session files,  "false" otherwise
-        String file = fileString;
-        boolean merge;
-        if (file.endsWith(".xml") || file.endsWith(".php") || file.endsWith(".php3")) {
-            // Session file
-            merge = false;
-        } else {
-            // Data file
-            merge = true;
-        }
-
-        // remaining parameters might be "merge" or "name"
-        String name = null;
-        for (String param : Arrays.asList(param2, param3)) {
-            if (param != null && param.startsWith("name=")) {
-                name = param.substring(5);
-            } else if (param != null && param.startsWith("merge=")) {
-                String mergeString = param.substring(6);
-                merge = mergeString.equalsIgnoreCase("true");
-            }
-        }
-        // Locus is not specified from port commands
-        String locus = null;
-        return loadFiles(fileString, null, merge, name);
-    }
-
-    /**
-     * Load files -- used by port, batch, and http commands
-     *
-     * @param fileString
-     * @param locus
-     * @param merge
-     * @param name
-     * @return
-     * @throws IOException
-     */
-    String loadFiles(final String fileString, final String locus, final boolean merge, String name) throws IOException {
-        return loadFiles(fileString, locus, merge, name, null);
-    }
-
-    String loadFiles(final String fileString, final String locus, final boolean merge, String name, Map<String, String> params) throws IOException {
-
-
-        log.debug("Run load files");
-
-        String[] files = fileString.split(",");
-        List<ResourceLocator> fileLocators = new ArrayList<ResourceLocator>();
-        List<String> sessionPaths = new ArrayList<String>();
-
-        if (!merge) {
-            // If this is a session file start fresh without asking, otherwise ask
-            boolean unload = !merge;
-            if (fileString.endsWith(".xml") || fileString.endsWith(".php") || fileString.endsWith(".php3")) {
-                unload = !merge;
-            } else {
-                unload = MessageUtils.confirm("Unload current session before loading new tracks?");
-            }
-            if (unload) {
-                igv.resetSession(null);
-            }
-        }
-
-        // Create set of loaded files
-        Set<String> loadedFiles = new HashSet<String>();
-        for (ResourceLocator rl : igv.getDataResourceLocators()) {
-            loadedFiles.add(rl.getPath());
-        }
-
-        // Loop through files
-        for (String f : files) {
-            int eq = f.indexOf("=");
-            if (eq > 0)f = f.substring(eq+1);
-            // Skip already loaded files TODO -- make this optional?  Check for change?
-            if (loadedFiles.contains(f)) continue;
-
-            if (f.endsWith(".xml") || f.endsWith(".php") || f.endsWith(".php3") || f.endsWith(".session")) {
-                sessionPaths.add(f);
-            } else {
-                ResourceLocator rl = new ResourceLocator(f);
-                if (rl.isLocal()) {
-                    File file = new File(f);
-                    if (!file.exists()) {
-                        return "Error: " + f + " does not exist.";
-                    }
-                }
-                if (name != null) {
-                    rl.setName(name);
-                }
-                if (params != null) {
-                    String trackLine = createTrackLine(params);
-                    rl.setTrackLine(trackLine);
-                }
-                fileLocators.add(rl);
-            }
-        }
-
-        for (String sessionPath : sessionPaths) {
-            igv.restoreSessionSynchronous(sessionPath, locus, merge);
-        }
-
-        igv.loadTracks(fileLocators);
-
-        if (locus != null && !locus.equals("null")) {
-            igv.goToLocus(locus);
-        }
-
-        return "OK";
-    }
-
-    /**
-     * Convert the parameter map to a UCSC track line.
-     *
-     * @param params
-     * @return
-     */
-    private String createTrackLine(Map<String, String> params) {
-        return params.get("hgt.customText");
-//        StringBuffer buf = new StringBuffer();
-//        buf.append("track ");
-//        for(Map.Entry<String, String> entry : params.entrySet()) {
-//            buf.append(entry.getKey());
-//            buf.append("=");
-//            buf.append(entry.getValue());
-//            buf.append(" ");
-//        }
-//        return buf.toString();
-    }
-
-
-    private String bringToFront() {
-        // Trick to force window to front, the setAlwaysOnTop works on a Mac,  toFront() does nothing.
-        Frame mainFrame = IGV.getMainFrame();
-        mainFrame.toFront();
-        mainFrame.setAlwaysOnTop(true);
-        mainFrame.setAlwaysOnTop(false);
-        return "OK";
-    }
-
-    /**
-     * Set a directory to deposit image snapshots
-     *
-     * @param param1
-     * @return
-     */
-    String setSnapshotDirectory(String param1) {
-        if (param1 == null) {
-            return "ERROR: missing directory parameter";
-        }
-
-        String result;
-        File parentDir = new File(param1);
-        if (parentDir.exists()) {
-            snapshotDirectory = parentDir;
-            result = "OK";
-        } else {
-            parentDir.mkdir();
-            if (parentDir.exists()) {
-                snapshotDirectory = parentDir;
-                result = "OK";
-            } else {
-
-                result = "ERROR: directory: " + param1 + " does not exist";
-            }
-        }
-        return result;
-    }
-
-    private String goto1(List<String> args) {
-        if (args == null || args.size() < 2) {
-            return "ERROR: missing locus parameter";
-        }
-        String locus = args.get(1);
-        for (int i = 2; i < args.size(); i++) {
-            locus += (" " + args.get(i));
-        }
-        igv.goToLocus(locus);
-        return "OK";
-    }
-
-    private void collapse(String trackName) {
-        if (trackName == null) {
-            igv.collapseTracks();
-        } else {
-            igv.collapseTrack(trackName);
-        }
-        igv.repaintDataPanels();
-    }
-
-
-    private void expand(String trackName) {
-        if (trackName == null) {
-            igv.expandTracks();
-        } else {
-            igv.expandTrack(trackName);
-        }
-        igv.repaintDataPanels();
-    }
-
-    private void defineRegion(String param1, String param2, String param3) {
-
-        RegionOfInterest roi = null;
-        if (param1 != null && param2 != null && param3 != null) {
-            int start = Math.max(0, Integer.parseInt(param2) - 1);
-            int end = Integer.parseInt(param3);
-            roi = new RegionOfInterest(param1, start, end, "");
-        }
-        if (param1 != null) {
-            Locus locus = new Locus(param1);
-            if (locus.isValid()) {
-                int start = Math.max(0, locus.getStart() - 1);
-                roi = new RegionOfInterest(locus.getChr(), start, locus.getEnd(), "");
-
-            }
-        }
-        if (roi != null) {
-            igv.addRegionOfInterest(roi);
-        }
-    }
-
-
-    private void sort(String sortArg, String locusString, String param3, String param4) {
-        RegionScoreType regionSortOption = getRegionSortOption(sortArg);
-        String tag = "";
-        if (regionSortOption != null) {
-            RegionOfInterest roi = null;
-            if (locusString != null) {
-                Locus locus = new Locus(locusString);
-                if (locus.isValid()) {
-                    int start = Math.max(0, locus.getStart() - 1);
-                    roi = new RegionOfInterest(locus.getChr(), start, locus.getEnd(), "");
-                }
-            }
-            igv.sortByRegionScore(roi, regionSortOption, FrameManager.getDefaultFrame());
-
-        } else {
-            Double location = null;
-            if (param3 != null && param3.trim().length() > 0) {
-                try {
-                    location = new Double(param3.replace(",", ""));
-                    tag = param4;
-                } catch (NumberFormatException e) {
-                    tag = param3;
-                }
-            } else if (locusString != null && locusString.trim().length() > 0) {
-                try {
-                    location = new Double(locusString.replace(",", ""));
-                    tag = param4;
-                } catch (NumberFormatException e) {
-                    tag = param3;
-                }
-
-            }
-            if (location == null) {
-                igv.sortAlignmentTracks(getAlignmentSortOption(sortArg), tag);
-            } else {
-                igv.sortAlignmentTracks(getAlignmentSortOption(sortArg), location, tag);
-            }
-
-        }
-        igv.repaintDataPanels();
-    }
-
-    private void group(String sortArg) {
-        igv.groupAlignmentTracks(getAlignmentGroupOption(sortArg));
-        igv.repaintDataPanels();
-    }
-
-
-    private String createSnapshot(String filename) {
-        if (filename == null) {
-            String locus = FrameManager.getDefaultFrame().getFormattedLocusString();
-            filename = locus.replaceAll(":", "_").replace("-", "_") + ".png";
-        }
-
-        File file = snapshotDirectory == null ? new File(filename) : new File(snapshotDirectory, filename);
-        System.out.println("Snapshot: " + file.getAbsolutePath());
-
-        try{
-            IGV.getInstance().createSnapshotNonInteractive(file);
-        }catch(IOException e){
-            log.error(e);
-            return e.getMessage();
-        }
-        return "OK";
-    }
-
-    private static RegionScoreType getRegionSortOption(String str) {
-        if (str == null) return null;
-        String option = str.toUpperCase();
-        try {
-            return RegionScoreType.valueOf(option);
-        } catch (Exception e) {
-            return null;
-        }
-    }
-
-    private static AlignmentTrack.SortOption getAlignmentSortOption(String str) {
-        str = str == null ? "base" : str;
-        if (str.equalsIgnoreCase("start") || str.equalsIgnoreCase("position")) {
-            return AlignmentTrack.SortOption.START;
-        } else if (str.equalsIgnoreCase("strand")) {
-            return AlignmentTrack.SortOption.STRAND;
-        } else if (str.equalsIgnoreCase("base")) {
-            return AlignmentTrack.SortOption.NUCELOTIDE;
-        } else if (str.equalsIgnoreCase("quality")) {
-            return AlignmentTrack.SortOption.QUALITY;
-        } else if (str.equalsIgnoreCase("sample")) {
-            return AlignmentTrack.SortOption.SAMPLE;
-        } else if (str.equalsIgnoreCase("readGroup") || str.equalsIgnoreCase("read_group")) {
-            return AlignmentTrack.SortOption.READ_GROUP;
-        } else if (str.equalsIgnoreCase("insertSize") || str.equalsIgnoreCase("insert_size")) {
-            return AlignmentTrack.SortOption.INSERT_SIZE;
-        } else if (str.equalsIgnoreCase("firstOfPairStrand")) {
-            return AlignmentTrack.SortOption.FIRST_OF_PAIR_STRAND;
-        } else if (str.equalsIgnoreCase("mateChr")) {
-            return AlignmentTrack.SortOption.MATE_CHR;
-        }
-        return AlignmentTrack.SortOption.NUCELOTIDE;
-    }
-
-    private static AlignmentTrack.GroupOption getAlignmentGroupOption(String str) {
-        if (str.equalsIgnoreCase("strand")) {
-            return AlignmentTrack.GroupOption.STRAND;
-
-        } else if (str.equalsIgnoreCase("sample")) {
-            return AlignmentTrack.GroupOption.SAMPLE;
-
-        } else if (str.equalsIgnoreCase("readGroup") || str.equalsIgnoreCase("read_group")) {
-            return AlignmentTrack.GroupOption.READ_GROUP;
-        }
-        return AlignmentTrack.GroupOption.NONE;
-    }
-}
-=======
-/*
- * Copyright (c) 2007-2012 The Broad Institute, Inc.
- * SOFTWARE COPYRIGHT NOTICE
- * This software and its documentation are the copyright of the Broad Institute, Inc. All rights are reserved.
- *
- * This software is supplied without any warranty or guaranteed support whatsoever. The Broad Institute is not responsible for its use, misuse, or functionality.
- *
- * This software is licensed under the terms of the GNU Lesser General Public License (LGPL),
- * Version 2.1 which is available at http://www.opensource.org/licenses/lgpl-2.1.php.
- */
-
-/*
- * To change this template, choose Tools | Templates
- * and open the template in the editor.
- */
-
-package org.broad.igv.batch;
-
-import org.apache.log4j.Logger;
-import org.broad.igv.PreferenceManager;
-import org.broad.igv.feature.Locus;
-import org.broad.igv.feature.RegionOfInterest;
-import org.broad.igv.sam.AlignmentTrack;
-import org.broad.igv.track.RegionScoreType;
-import org.broad.igv.track.Track;
-import org.broad.igv.ui.IGV;
-import org.broad.igv.ui.panel.FrameManager;
-import org.broad.igv.ui.util.MessageUtils;
-import org.broad.igv.ui.util.SnapshotUtilities;
-import org.broad.igv.util.*;
-
-import java.awt.*;
-import java.io.File;
-import java.io.IOException;
-import java.net.URLDecoder;
-import java.util.*;
-import java.util.List;
-
-public class CommandExecutor {
-
-    private static Logger log = Logger.getLogger(CommandExecutor.class);
-
-    private File snapshotDirectory;
-    private IGV igv;
-    private int sleepInterval = 2000;
-
-
-    public CommandExecutor() {
-        igv = IGV.getInstance();
-    }
-
-    private List<String> getArgs(String[] tokens) {
-        List<String> args = new ArrayList(tokens.length);
-        for (String s : tokens) {
-            if (s.trim().length() > 0) {
-                args.add(s.trim());
-            }
-        }
-        return args;
-    }
-
-    public String execute(String command) {
-
-        List<String> args = getArgs(StringUtils.breakQuotedString(command, ' ').toArray(new String[]{}));
-
-        String result = "OK";
-
-
-        System.out.println();
-        log.debug("Executing: " + command);
-        try {
-            if (args.size() > 0) {
-
-                String cmd = args.get(0).toLowerCase();
-                String param1 = args.size() > 1 ? args.get(1) : null;
-                String param2 = args.size() > 2 ? args.get(2) : null;
-                String param3 = args.size() > 3 ? args.get(3) : null;
-                String param4 = args.size() > 4 ? args.get(4) : null;
-
-                if (cmd.equals("echo")) {
-                    result = cmd;
-                } else if (cmd.equals("gotoimmediate")) {
-                    return gotoImmediate(args);
-                } else if (cmd.equals("goto")) {
-                    result = goto1(args);
-                } else if (cmd.equals("snapshotdirectory")) {
-                    result = setSnapshotDirectory(param1);
-
-                } else if (cmd.equals("snapshot")) {
-                    String filename = param1;
-                    result = createSnapshot(filename);
-                } else if ((cmd.equals("loadfile") || cmd.equals("load")) && param1 != null) {
-                    result = load(param1, param2, param3);
-                } else if (cmd.equals("genome") && args.size() > 1) {
-                    result = genome(param1);
-                } else if (cmd.equals("new") || cmd.equals("reset") || cmd.equals("clear")) {
-                    igv.resetSession(null);
-                } else if (cmd.equals("region")) {
-                    defineRegion(param1, param2, param3);
-                } else if (cmd.equals("sort")) {
-                    sort(param1, param2, param3, param4);
-                } else if (cmd.equals("group")) {
-                    group(param1);
-                } else if (cmd.equals("collapse")) {
-                    String trackName = param1 == null ? null : param1.replace("\"", "").replace("'", "");
-                    collapse(trackName);
-                } else if (cmd.equals("expand")) {
-                    String trackName = param1 == null ? null : param1.replace("\"", "").replace("'", "");
-                    expand(trackName);
-                } else if (cmd.equals("tweakdivider")) {
-                    igv.tweakPanelDivider();
-                } else if (cmd.equals("maxpanelheight") && param1 != null) {
-                    return setMaxPanelHeight(param1);
-                } else if (cmd.equals("tofront")) {
-                    return bringToFront();
-                } else if (cmd.equalsIgnoreCase("viewaspairs")) {
-                    return setViewAsPairs(param1, param2);
-                } else if (cmd.equalsIgnoreCase("samplingwindowsize")) {
-                    return this.setSamplingWindowSize(param1);
-                } else if (cmd.equalsIgnoreCase("maxdepth") || (cmd.equalsIgnoreCase("samplingreadcount"))) {
-                    return this.setSamplingReadCount(param1);
-                } else if (cmd.equalsIgnoreCase("setSleepInterval")) {
-                    return this.setSleepInterval(param1);
-                } else if (cmd.equalsIgnoreCase("setCredentials")) {
-                    return this.setCredentials(param1, param2);
-                } else if (cmd.equalsIgnoreCase("clearCredentials")) {
-                    return this.clearCredentials();
-                } else if (cmd.equals("exit")) {
-                    System.exit(0);
-                } else {
-                    log.error("UNKOWN COMMAND: " + command);
-                    return "UNKOWN COMMAND: " + command;
-                }
-            } else {
-                return "Empty command string";
-            }
-            igv.doRefresh();
-
-            if (RuntimeUtils.getAvailableMemoryFraction() < 0.5) {
-                log.debug("Clearing caches");
-                LRUCache.clearCaches();
-            }
-            log.debug("Finished execution: " + command + "  sleeping ....");
-            if (sleepInterval > 0) try {
-                Thread.sleep(sleepInterval);
-            } catch (InterruptedException e) {
-                e.printStackTrace();
-            }
-            log.debug("Finished sleeping");
-
-        }catch(IOException e){
-            log.error(e);
-            result = "Error: " + e.getMessage();
-        }
-        log.info(result);
-
-        return result;
-    }
-
-    private String setViewAsPairs(String vAPString, String trackName) {
-        List<Track> tracks = igv.getAllTracks(false);
-        boolean vAP = "false".equalsIgnoreCase(vAPString) ? false : true;
-        for (Track track : tracks) {
-            if (track instanceof AlignmentTrack) {
-                if (trackName == null || trackName.equalsIgnoreCase(track.getName())) {
-                    AlignmentTrack atrack = (AlignmentTrack) track;
-                    atrack.setViewAsPairs(vAP);
-                }
-            }
-        }
-        return "OK";
-    }
-
-    private String setSamplingWindowSize(String windowSize) {
-        try {
-            Integer.parseInt(windowSize);
-            PreferenceManager.getInstance().override(PreferenceManager.SAM_SAMPLING_WINDOW, String.valueOf(windowSize));
-            return "OK";
-        } catch (NumberFormatException e) {
-            return "ERROR: SAMPLING WINDOW IS NOT A NUMBER: " + windowSize;
-        }
-
-    }
-
-    private String setSamplingReadCount(String samplingReadCount) {
-        try {
-            Integer.parseInt(samplingReadCount);
-            PreferenceManager.getInstance().override(PreferenceManager.SAM_SAMPLING_COUNT, String.valueOf(samplingReadCount));
-            return "OK";
-        } catch (NumberFormatException e) {
-            return "ERROR: SAMPLING READ COUNT IS NOT A NUMBER: " + samplingReadCount;
-        }
-
-    }
-
-    private String gotoImmediate(List<String> args) {
-        return goto1(args);
-    }
-
-    private String setMaxPanelHeight(String param1) {
-        try {
-            Integer h = Integer.parseInt(param1.trim());
-            SnapshotUtilities.setMaxPanelHeight(h);
-            return "OK";
-        } catch (NumberFormatException e) {
-            return "ERROR - max panel height value ('" + param1 + ".) must be an integer number";
-        }
-    }
-
-    private String setSleepInterval(String param1) {
-        try {
-            sleepInterval = Integer.parseInt(param1.trim());
-            return "OK";
-        } catch (NumberFormatException e) {
-            return "ERROR - sleep interval value ('" + param1 + ".) must be an integer number";
-        }
-    }
-
-    private String setCredentials(String param1, String param2) {
-        HttpUtils.getInstance().setDefaultUserName(param1);
-        HttpUtils.getInstance().setDefaultPassword(param2);
-        return "OK";
-    }
-
-    private String clearCredentials() {
-        HttpUtils.getInstance().clearDefaultCredentials();
-        return "OK";
-    }
-
-
-    private String genome(String param1) {
-        if (param1 == null) {
-            return "ERROR missing genome parameter";
-        }
-        String result;
-        String genomeID = param1;
-
-        if (igv.getGenomeIds().contains(genomeID)) {
-            igv.selectGenomeFromList(genomeID);
-        } else {
-            String genomePath = genomeID;
-            if (!ParsingUtils.pathExists(genomePath)) {
-                String workingDirectory = (new File("tmp")).getParent();
-                genomePath = FileUtils.getAbsolutePath(genomeID,  workingDirectory);
-            }
-            if (ParsingUtils.pathExists(genomePath)) {
-                try {
-                    igv.loadGenome(genomePath, null);
-                } catch (IOException e) {
-                    throw new RuntimeException("Error loading genome: " + genomeID);
-                }
-            } else {
-                MessageUtils.showMessage("Warning: Could not locate genome: " + genomeID);
-            }
-        }
-
-        result = "OK";
-        return result;
-    }
-
-    /**
-     * Load function for port and batch script
-     *
-     * @param fileList
-     * @param param2
-     * @param param3
-     * @return
-     * @throws IOException
-     */
-    private String load(String fileList, String param2, String param3) throws IOException {
-
-        fileList = URLDecoder.decode(fileList, "UTF-8");
-        String fileString = fileList.replace("\"", "").replace("'", "");
-
-        // Default for merge is "true" for session files,  "false" otherwise
-        String file = fileString;
-        boolean merge;
-        if (file.endsWith(".xml") || file.endsWith(".php") || file.endsWith(".php3")) {
-            // Session file
-            merge = false;
-        } else {
-            // Data file
-            merge = true;
-        }
-
-        // remaining parameters might be "merge" or "name"
-        String name = null;
-        for (String param : Arrays.asList(param2, param3)) {
-            if (param != null && param.startsWith("name=")) {
-                name = param.substring(5);
-            } else if (param != null && param.startsWith("merge=")) {
-                String mergeString = param.substring(6);
-                merge = mergeString.equalsIgnoreCase("true");
-            }
-        }
-        // Locus is not specified from port commands
-        String locus = null;
-        return loadFiles(fileString, null, merge, name);
-    }
-
-    /**
-     * Load files -- used by port, batch, and http commands
-     *
-     * @param fileString
-     * @param locus
-     * @param merge
-     * @param name
-     * @return
-     * @throws IOException
-     */
-    String loadFiles(final String fileString, final String locus, final boolean merge, String name) throws IOException {
-        return loadFiles(fileString, locus, merge, name, null);
-    }
-
-    String loadFiles(final String fileString, final String locus, final boolean merge, String name, Map<String, String> params) throws IOException {
-
-
-        log.debug("Run load files");
-
-        String[] files = fileString.split(",");
-        List<ResourceLocator> fileLocators = new ArrayList<ResourceLocator>();
-        List<String> sessionPaths = new ArrayList<String>();
-
-        if (!merge) {
-            // If this is a session file start fresh without asking, otherwise ask
-            boolean unload = !merge;
-            if (fileString.endsWith(".xml") || fileString.endsWith(".php") || fileString.endsWith(".php3")) {
-                unload = !merge;
-            } else {
-                unload = MessageUtils.confirm("Unload current session before loading new tracks?");
-            }
-            if (unload) {
-                igv.resetSession(null);
-            }
-        }
-
-        // Create set of loaded files
-        Set<String> loadedFiles = new HashSet<String>();
-        for (ResourceLocator rl : igv.getDataResourceLocators()) {
-            loadedFiles.add(rl.getPath());
-        }
-
-        // Loop through files
-        for (String f : files) {
-            // Skip already loaded files TODO -- make this optional?  Check for change?
-            if (loadedFiles.contains(f)) continue;
-
-            if (f.endsWith(".xml") || f.endsWith(".php") || f.endsWith(".php3") || f.endsWith(".session")) {
-                sessionPaths.add(f);
-            } else {
-                ResourceLocator rl = new ResourceLocator(f);
-                if (rl.isLocal()) {
-                    File file = new File(f);
-                    if (!file.exists()) {
-                        return "Error: " + f + " does not exist.";
-                    }
-                }
-                if (name != null) {
-                    rl.setName(name);
-                }
-                if (params != null) {
-                    String trackLine = createTrackLine(params);
-                    rl.setTrackLine(trackLine);
-                }
-                fileLocators.add(rl);
-            }
-        }
-
-        for (String sessionPath : sessionPaths) {
-            igv.restoreSessionSynchronous(sessionPath, locus, merge);
-        }
-
-        igv.loadTracks(fileLocators);
-
-        if (locus != null && !locus.equals("null")) {
-            igv.goToLocus(locus);
-        }
-
-        return "OK";
-    }
-
-    /**
-     * Convert the parameter map to a UCSC track line.
-     *
-     * @param params
-     * @return
-     */
-    private String createTrackLine(Map<String, String> params) {
-        return params.get("hgt.customText");
-//        StringBuffer buf = new StringBuffer();
-//        buf.append("track ");
-//        for(Map.Entry<String, String> entry : params.entrySet()) {
-//            buf.append(entry.getKey());
-//            buf.append("=");
-//            buf.append(entry.getValue());
-//            buf.append(" ");
-//        }
-//        return buf.toString();
-    }
-
-
-    private String bringToFront() {
-        // Trick to force window to front, the setAlwaysOnTop works on a Mac,  toFront() does nothing.
-        Frame mainFrame = IGV.getMainFrame();
-        mainFrame.toFront();
-        mainFrame.setAlwaysOnTop(true);
-        mainFrame.setAlwaysOnTop(false);
-        return "OK";
-    }
-
-    /**
-     * Set a directory to deposit image snapshots
-     *
-     * @param param1
-     * @return
-     */
-    String setSnapshotDirectory(String param1) {
-        if (param1 == null) {
-            return "ERROR: missing directory parameter";
-        }
-
-        String result;
-        File parentDir = new File(param1);
-        if (parentDir.exists()) {
-            snapshotDirectory = parentDir;
-            result = "OK";
-        } else {
-            parentDir.mkdir();
-            if (parentDir.exists()) {
-                snapshotDirectory = parentDir;
-                result = "OK";
-            } else {
-
-                result = "ERROR: directory: " + param1 + " does not exist";
-            }
-        }
-        return result;
-    }
-
-    private String goto1(List<String> args) {
-        if (args == null || args.size() < 2) {
-            return "ERROR: missing locus parameter";
-        }
-        String locus = args.get(1);
-        for (int i = 2; i < args.size(); i++) {
-            locus += (" " + args.get(i));
-        }
-        igv.goToLocus(locus);
-        return "OK";
-    }
-
-    private void collapse(String trackName) {
-        if (trackName == null) {
-            igv.collapseTracks();
-        } else {
-            igv.collapseTrack(trackName);
-        }
-        igv.repaintDataPanels();
-    }
-
-
-    private void expand(String trackName) {
-        if (trackName == null) {
-            igv.expandTracks();
-        } else {
-            igv.expandTrack(trackName);
-        }
-        igv.repaintDataPanels();
-    }
-
-    private void defineRegion(String param1, String param2, String param3) {
-
-        RegionOfInterest roi = null;
-        if (param1 != null && param2 != null && param3 != null) {
-            int start = Math.max(0, Integer.parseInt(param2) - 1);
-            int end = Integer.parseInt(param3);
-            roi = new RegionOfInterest(param1, start, end, "");
-        }
-        if (param1 != null) {
-            Locus locus = new Locus(param1);
-            if (locus.isValid()) {
-                int start = Math.max(0, locus.getStart() - 1);
-                roi = new RegionOfInterest(locus.getChr(), start, locus.getEnd(), "");
-
-            }
-        }
-        if (roi != null) {
-            igv.addRegionOfInterest(roi);
-        }
-    }
-
-
-    private void sort(String sortArg, String locusString, String param3, String param4) {
-        RegionScoreType regionSortOption = getRegionSortOption(sortArg);
-        String tag = "";
-        if (regionSortOption != null) {
-            RegionOfInterest roi = null;
-            if (locusString != null) {
-                Locus locus = new Locus(locusString);
-                if (locus.isValid()) {
-                    int start = Math.max(0, locus.getStart() - 1);
-                    roi = new RegionOfInterest(locus.getChr(), start, locus.getEnd(), "");
-                }
-            }
-            igv.sortByRegionScore(roi, regionSortOption, FrameManager.getDefaultFrame());
-
-        } else {
-            Double location = null;
-            if (param3 != null && param3.trim().length() > 0) {
-                try {
-                    location = new Double(param3.replace(",", ""));
-                    tag = param4;
-                } catch (NumberFormatException e) {
-                    tag = param3;
-                }
-            } else if (locusString != null && locusString.trim().length() > 0) {
-                try {
-                    location = new Double(locusString.replace(",", ""));
-                    tag = param4;
-                } catch (NumberFormatException e) {
-                    tag = param3;
-                }
-
-            }
-            if (location == null) {
-                igv.sortAlignmentTracks(getAlignmentSortOption(sortArg), tag);
-            } else {
-                igv.sortAlignmentTracks(getAlignmentSortOption(sortArg), location, tag);
-            }
-
-        }
-        igv.repaintDataPanels();
-    }
-
-    private void group(String sortArg) {
-        igv.groupAlignmentTracks(getAlignmentGroupOption(sortArg));
-        igv.repaintDataPanels();
-    }
-
-
-    private String createSnapshot(String filename) {
-        if (filename == null) {
-            String locus = FrameManager.getDefaultFrame().getFormattedLocusString();
-            filename = locus.replaceAll(":", "_").replace("-", "_") + ".png";
-        }
-
-        File file = snapshotDirectory == null ? new File(filename) : new File(snapshotDirectory, filename);
-        System.out.println("Snapshot: " + file.getAbsolutePath());
-
-        try{
-            IGV.getInstance().createSnapshotNonInteractive(file);
-        }catch(IOException e){
-            log.error(e);
-            return e.getMessage();
-        }
-        return "OK";
-    }
-
-    private static RegionScoreType getRegionSortOption(String str) {
-        if (str == null) return null;
-        String option = str.toUpperCase();
-        try {
-            return RegionScoreType.valueOf(option);
-        } catch (Exception e) {
-            return null;
-        }
-    }
-
-    private static AlignmentTrack.SortOption getAlignmentSortOption(String str) {
-        str = str == null ? "base" : str;
-        if (str.equalsIgnoreCase("start") || str.equalsIgnoreCase("position")) {
-            return AlignmentTrack.SortOption.START;
-        } else if (str.equalsIgnoreCase("strand")) {
-            return AlignmentTrack.SortOption.STRAND;
-        } else if (str.equalsIgnoreCase("base")) {
-            return AlignmentTrack.SortOption.NUCELOTIDE;
-        } else if (str.equalsIgnoreCase("quality")) {
-            return AlignmentTrack.SortOption.QUALITY;
-        } else if (str.equalsIgnoreCase("sample")) {
-            return AlignmentTrack.SortOption.SAMPLE;
-        } else if (str.equalsIgnoreCase("readGroup") || str.equalsIgnoreCase("read_group")) {
-            return AlignmentTrack.SortOption.READ_GROUP;
-        } else if (str.equalsIgnoreCase("insertSize") || str.equalsIgnoreCase("insert_size")) {
-            return AlignmentTrack.SortOption.INSERT_SIZE;
-        } else if (str.equalsIgnoreCase("firstOfPairStrand")) {
-            return AlignmentTrack.SortOption.FIRST_OF_PAIR_STRAND;
-        } else if (str.equalsIgnoreCase("mateChr")) {
-            return AlignmentTrack.SortOption.MATE_CHR;
-        }
-        return AlignmentTrack.SortOption.NUCELOTIDE;
-    }
-
-    private static AlignmentTrack.GroupOption getAlignmentGroupOption(String str) {
-        if (str.equalsIgnoreCase("strand")) {
-            return AlignmentTrack.GroupOption.STRAND;
-
-        } else if (str.equalsIgnoreCase("sample")) {
-            return AlignmentTrack.GroupOption.SAMPLE;
-
-        } else if (str.equalsIgnoreCase("readGroup") || str.equalsIgnoreCase("read_group")) {
-            return AlignmentTrack.GroupOption.READ_GROUP;
-        }
-        return AlignmentTrack.GroupOption.NONE;
-    }
-}
->>>>>>> bb64f2ed
+/*
+ * Copyright (c) 2007-2012 The Broad Institute, Inc.
+ * SOFTWARE COPYRIGHT NOTICE
+ * This software and its documentation are the copyright of the Broad Institute, Inc. All rights are reserved.
+ *
+ * This software is supplied without any warranty or guaranteed support whatsoever. The Broad Institute is not responsible for its use, misuse, or functionality.
+ *
+ * This software is licensed under the terms of the GNU Lesser General Public License (LGPL),
+ * Version 2.1 which is available at http://www.opensource.org/licenses/lgpl-2.1.php.
+ */
+
+/*
+ * To change this template, choose Tools | Templates
+ * and open the template in the editor.
+ */
+
+package org.broad.igv.batch;
+
+import org.apache.log4j.Logger;
+import org.broad.igv.PreferenceManager;
+import org.broad.igv.feature.Locus;
+import org.broad.igv.feature.RegionOfInterest;
+import org.broad.igv.sam.AlignmentTrack;
+import org.broad.igv.track.RegionScoreType;
+import org.broad.igv.track.Track;
+import org.broad.igv.ui.IGV;
+import org.broad.igv.ui.panel.FrameManager;
+import org.broad.igv.ui.util.MessageUtils;
+import org.broad.igv.ui.util.SnapshotUtilities;
+import org.broad.igv.util.*;
+
+import java.awt.*;
+import java.io.File;
+import java.io.IOException;
+import java.net.URLDecoder;
+import java.util.*;
+import java.util.List;
+
+public class CommandExecutor {
+
+    private static Logger log = Logger.getLogger(CommandExecutor.class);
+
+    private File snapshotDirectory;
+    private IGV igv;
+    private int sleepInterval = 2000;
+
+
+    public CommandExecutor() {
+        igv = IGV.getInstance();
+    }
+
+    private List<String> getArgs(String[] tokens) {
+        List<String> args = new ArrayList(tokens.length);
+        for (String s : tokens) {
+            if (s.trim().length() > 0) {
+                args.add(s.trim());
+            }
+        }
+        return args;
+    }
+
+    public String execute(String command) {
+
+        List<String> args = getArgs(StringUtils.breakQuotedString(command, ' ').toArray(new String[]{}));
+
+        String result = "OK";
+
+
+        System.out.println();
+        log.debug("Executing: " + command);
+        try {
+            if (args.size() > 0) {
+
+                String cmd = args.get(0).toLowerCase();
+                String param1 = args.size() > 1 ? args.get(1) : null;
+                String param2 = args.size() > 2 ? args.get(2) : null;
+                String param3 = args.size() > 3 ? args.get(3) : null;
+                String param4 = args.size() > 4 ? args.get(4) : null;
+
+                if (cmd.equals("echo")) {
+                    result = cmd;
+                } else if (cmd.equals("gotoimmediate")) {
+                    return gotoImmediate(args);
+                } else if (cmd.equals("goto")) {
+                    result = goto1(args);
+                } else if (cmd.equals("snapshotdirectory")) {
+                    result = setSnapshotDirectory(param1);
+
+                } else if (cmd.equals("snapshot")) {
+                    String filename = param1;
+                    result = createSnapshot(filename);
+                } else if ((cmd.equals("loadfile") || cmd.equals("load")) && param1 != null) {
+                    result = load(param1, param2, param3);
+                } else if (cmd.equals("genome") && args.size() > 1) {
+                    result = genome(param1);
+                } else if (cmd.equals("new") || cmd.equals("reset") || cmd.equals("clear")) {
+                    igv.resetSession(null);
+                } else if (cmd.equals("region")) {
+                    defineRegion(param1, param2, param3);
+                } else if (cmd.equals("sort")) {
+                    sort(param1, param2, param3, param4);
+                } else if (cmd.equals("group")) {
+                    group(param1);
+                } else if (cmd.equals("collapse")) {
+                    String trackName = param1 == null ? null : param1.replace("\"", "").replace("'", "");
+                    collapse(trackName);
+                } else if (cmd.equals("expand")) {
+                    String trackName = param1 == null ? null : param1.replace("\"", "").replace("'", "");
+                    expand(trackName);
+                } else if (cmd.equals("tweakdivider")) {
+                    igv.tweakPanelDivider();
+                } else if (cmd.equals("maxpanelheight") && param1 != null) {
+                    return setMaxPanelHeight(param1);
+                } else if (cmd.equals("tofront")) {
+                    return bringToFront();
+                } else if (cmd.equalsIgnoreCase("viewaspairs")) {
+                    return setViewAsPairs(param1, param2);
+                } else if (cmd.equalsIgnoreCase("samplingwindowsize")) {
+                    return this.setSamplingWindowSize(param1);
+                } else if (cmd.equalsIgnoreCase("maxdepth") || (cmd.equalsIgnoreCase("samplingreadcount"))) {
+                    return this.setSamplingReadCount(param1);
+                } else if (cmd.equalsIgnoreCase("setSleepInterval")) {
+                    return this.setSleepInterval(param1);
+                } else if (cmd.equalsIgnoreCase("setCredentials")) {
+                    return this.setCredentials(param1, param2);
+                } else if (cmd.equalsIgnoreCase("clearCredentials")) {
+                    return this.clearCredentials();
+                } else if (cmd.equals("exit")) {
+                    System.exit(0);
+                } else {
+                    log.error("UNKOWN COMMAND: " + command);
+                    return "UNKOWN COMMAND: " + command;
+                }
+            } else {
+                return "Empty command string";
+            }
+            igv.doRefresh();
+
+            if (RuntimeUtils.getAvailableMemoryFraction() < 0.5) {
+                log.debug("Clearing caches");
+                LRUCache.clearCaches();
+            }
+            log.debug("Finished execution: " + command + "  sleeping ....");
+            if (sleepInterval > 0) try {
+                Thread.sleep(sleepInterval);
+            } catch (InterruptedException e) {
+                e.printStackTrace();
+            }
+            log.debug("Finished sleeping");
+
+        }catch(IOException e){
+            log.error(e);
+            result = "Error: " + e.getMessage();
+        }
+        log.info(result);
+
+        return result;
+    }
+
+    private String setViewAsPairs(String vAPString, String trackName) {
+        List<Track> tracks = igv.getAllTracks(false);
+        boolean vAP = "false".equalsIgnoreCase(vAPString) ? false : true;
+        for (Track track : tracks) {
+            if (track instanceof AlignmentTrack) {
+                if (trackName == null || trackName.equalsIgnoreCase(track.getName())) {
+                    AlignmentTrack atrack = (AlignmentTrack) track;
+                    atrack.setViewAsPairs(vAP);
+                }
+            }
+        }
+        return "OK";
+    }
+
+    private String setSamplingWindowSize(String windowSize) {
+        try {
+            Integer.parseInt(windowSize);
+            PreferenceManager.getInstance().override(PreferenceManager.SAM_SAMPLING_WINDOW, String.valueOf(windowSize));
+            return "OK";
+        } catch (NumberFormatException e) {
+            return "ERROR: SAMPLING WINDOW IS NOT A NUMBER: " + windowSize;
+        }
+
+    }
+
+    private String setSamplingReadCount(String samplingReadCount) {
+        try {
+            Integer.parseInt(samplingReadCount);
+            PreferenceManager.getInstance().override(PreferenceManager.SAM_SAMPLING_COUNT, String.valueOf(samplingReadCount));
+            return "OK";
+        } catch (NumberFormatException e) {
+            return "ERROR: SAMPLING READ COUNT IS NOT A NUMBER: " + samplingReadCount;
+        }
+
+    }
+
+    private String gotoImmediate(List<String> args) {
+        return goto1(args);
+    }
+
+    private String setMaxPanelHeight(String param1) {
+        try {
+            Integer h = Integer.parseInt(param1.trim());
+            SnapshotUtilities.setMaxPanelHeight(h);
+            return "OK";
+        } catch (NumberFormatException e) {
+            return "ERROR - max panel height value ('" + param1 + ".) must be an integer number";
+        }
+    }
+
+    private String setSleepInterval(String param1) {
+        try {
+            sleepInterval = Integer.parseInt(param1.trim());
+            return "OK";
+        } catch (NumberFormatException e) {
+            return "ERROR - sleep interval value ('" + param1 + ".) must be an integer number";
+        }
+    }
+
+    private String setCredentials(String param1, String param2) {
+        HttpUtils.getInstance().setDefaultUserName(param1);
+        HttpUtils.getInstance().setDefaultPassword(param2);
+        return "OK";
+    }
+
+    private String clearCredentials() {
+        HttpUtils.getInstance().clearDefaultCredentials();
+        return "OK";
+    }
+
+
+    private String genome(String param1) {
+        if (param1 == null) {
+            return "ERROR missing genome parameter";
+        }
+        String result;
+        String genomeID = param1;
+
+        if (igv.getGenomeIds().contains(genomeID)) {
+            igv.selectGenomeFromList(genomeID);
+        } else {
+            String genomePath = genomeID;
+            if (!ParsingUtils.pathExists(genomePath)) {
+                String workingDirectory = (new File("tmp")).getParent();
+                genomePath = FileUtils.getAbsolutePath(genomeID,  workingDirectory);
+            }
+            if (ParsingUtils.pathExists(genomePath)) {
+                try {
+                    igv.loadGenome(genomePath, null);
+                } catch (IOException e) {
+                    throw new RuntimeException("Error loading genome: " + genomeID);
+                }
+            } else {
+                MessageUtils.showMessage("Warning: Could not locate genome: " + genomeID);
+            }
+        }
+
+        result = "OK";
+        return result;
+    }
+
+    /**
+     * Load function for port and batch script
+     *
+     * @param fileList
+     * @param param2
+     * @param param3
+     * @return
+     * @throws IOException
+     */
+    private String load(String fileList, String param2, String param3) throws IOException {
+
+        fileList = URLDecoder.decode(fileList, "UTF-8");
+        String fileString = fileList.replace("\"", "").replace("'", "");
+
+        // Default for merge is "true" for session files,  "false" otherwise
+        String file = fileString;
+        boolean merge;
+        if (file.endsWith(".xml") || file.endsWith(".php") || file.endsWith(".php3")) {
+            // Session file
+            merge = false;
+        } else {
+            // Data file
+            merge = true;
+        }
+
+        // remaining parameters might be "merge" or "name"
+        String name = null;
+        for (String param : Arrays.asList(param2, param3)) {
+            if (param != null && param.startsWith("name=")) {
+                name = param.substring(5);
+            } else if (param != null && param.startsWith("merge=")) {
+                String mergeString = param.substring(6);
+                merge = mergeString.equalsIgnoreCase("true");
+            }
+        }
+        // Locus is not specified from port commands
+        String locus = null;
+        return loadFiles(fileString, null, merge, name);
+    }
+
+    /**
+     * Load files -- used by port, batch, and http commands
+     *
+     * @param fileString
+     * @param locus
+     * @param merge
+     * @param name
+     * @return
+     * @throws IOException
+     */
+    String loadFiles(final String fileString, final String locus, final boolean merge, String name) throws IOException {
+        return loadFiles(fileString, locus, merge, name, null);
+    }
+
+    String loadFiles(final String fileString, final String locus, final boolean merge, String name, Map<String, String> params) throws IOException {
+
+
+        log.debug("Run load files");
+
+        String[] files = fileString.split(",");
+        List<ResourceLocator> fileLocators = new ArrayList<ResourceLocator>();
+        List<String> sessionPaths = new ArrayList<String>();
+
+        if (!merge) {
+            // If this is a session file start fresh without asking, otherwise ask
+            boolean unload = !merge;
+            if (fileString.endsWith(".xml") || fileString.endsWith(".php") || fileString.endsWith(".php3")) {
+                unload = !merge;
+            } else {
+                unload = MessageUtils.confirm("Unload current session before loading new tracks?");
+            }
+            if (unload) {
+                igv.resetSession(null);
+            }
+        }
+
+        // Create set of loaded files
+        Set<String> loadedFiles = new HashSet<String>();
+        for (ResourceLocator rl : igv.getDataResourceLocators()) {
+            loadedFiles.add(rl.getPath());
+        }
+
+        // Loop through files
+        for (String f : files) {
+            int eq = f.indexOf("=");
+            if (eq > 0)f = f.substring(eq+1);
+            // Skip already loaded files TODO -- make this optional?  Check for change?
+            if (loadedFiles.contains(f)) continue;
+
+            if (f.endsWith(".xml") || f.endsWith(".php") || f.endsWith(".php3") || f.endsWith(".session")) {
+                sessionPaths.add(f);
+            } else {
+                ResourceLocator rl = new ResourceLocator(f);
+                if (rl.isLocal()) {
+                    File file = new File(f);
+                    if (!file.exists()) {
+                        return "Error: " + f + " does not exist.";
+                    }
+                }
+                if (name != null) {
+                    rl.setName(name);
+                }
+                if (params != null) {
+                    String trackLine = createTrackLine(params);
+                    rl.setTrackLine(trackLine);
+                }
+                fileLocators.add(rl);
+            }
+        }
+
+        for (String sessionPath : sessionPaths) {
+            igv.restoreSessionSynchronous(sessionPath, locus, merge);
+        }
+
+        igv.loadTracks(fileLocators);
+
+        if (locus != null && !locus.equals("null")) {
+            igv.goToLocus(locus);
+        }
+
+        return "OK";
+    }
+
+    /**
+     * Convert the parameter map to a UCSC track line.
+     *
+     * @param params
+     * @return
+     */
+    private String createTrackLine(Map<String, String> params) {
+        return params.get("hgt.customText");
+//        StringBuffer buf = new StringBuffer();
+//        buf.append("track ");
+//        for(Map.Entry<String, String> entry : params.entrySet()) {
+//            buf.append(entry.getKey());
+//            buf.append("=");
+//            buf.append(entry.getValue());
+//            buf.append(" ");
+//        }
+//        return buf.toString();
+    }
+
+
+    private String bringToFront() {
+        // Trick to force window to front, the setAlwaysOnTop works on a Mac,  toFront() does nothing.
+        Frame mainFrame = IGV.getMainFrame();
+        mainFrame.toFront();
+        mainFrame.setAlwaysOnTop(true);
+        mainFrame.setAlwaysOnTop(false);
+        return "OK";
+    }
+
+    /**
+     * Set a directory to deposit image snapshots
+     *
+     * @param param1
+     * @return
+     */
+    String setSnapshotDirectory(String param1) {
+        if (param1 == null) {
+            return "ERROR: missing directory parameter";
+        }
+
+        String result;
+        File parentDir = new File(param1);
+        if (parentDir.exists()) {
+            snapshotDirectory = parentDir;
+            result = "OK";
+        } else {
+            parentDir.mkdir();
+            if (parentDir.exists()) {
+                snapshotDirectory = parentDir;
+                result = "OK";
+            } else {
+
+                result = "ERROR: directory: " + param1 + " does not exist";
+            }
+        }
+        return result;
+    }
+
+    private String goto1(List<String> args) {
+        if (args == null || args.size() < 2) {
+            return "ERROR: missing locus parameter";
+        }
+        String locus = args.get(1);
+        for (int i = 2; i < args.size(); i++) {
+            locus += (" " + args.get(i));
+        }
+        igv.goToLocus(locus);
+        return "OK";
+    }
+
+    private void collapse(String trackName) {
+        if (trackName == null) {
+            igv.collapseTracks();
+        } else {
+            igv.collapseTrack(trackName);
+        }
+        igv.repaintDataPanels();
+    }
+
+
+    private void expand(String trackName) {
+        if (trackName == null) {
+            igv.expandTracks();
+        } else {
+            igv.expandTrack(trackName);
+        }
+        igv.repaintDataPanels();
+    }
+
+    private void defineRegion(String param1, String param2, String param3) {
+
+        RegionOfInterest roi = null;
+        if (param1 != null && param2 != null && param3 != null) {
+            int start = Math.max(0, Integer.parseInt(param2) - 1);
+            int end = Integer.parseInt(param3);
+            roi = new RegionOfInterest(param1, start, end, "");
+        }
+        if (param1 != null) {
+            Locus locus = new Locus(param1);
+            if (locus.isValid()) {
+                int start = Math.max(0, locus.getStart() - 1);
+                roi = new RegionOfInterest(locus.getChr(), start, locus.getEnd(), "");
+
+            }
+        }
+        if (roi != null) {
+            igv.addRegionOfInterest(roi);
+        }
+    }
+
+
+    private void sort(String sortArg, String locusString, String param3, String param4) {
+        RegionScoreType regionSortOption = getRegionSortOption(sortArg);
+        String tag = "";
+        if (regionSortOption != null) {
+            RegionOfInterest roi = null;
+            if (locusString != null) {
+                Locus locus = new Locus(locusString);
+                if (locus.isValid()) {
+                    int start = Math.max(0, locus.getStart() - 1);
+                    roi = new RegionOfInterest(locus.getChr(), start, locus.getEnd(), "");
+                }
+            }
+            igv.sortByRegionScore(roi, regionSortOption, FrameManager.getDefaultFrame());
+
+        } else {
+            Double location = null;
+            if (param3 != null && param3.trim().length() > 0) {
+                try {
+                    location = new Double(param3.replace(",", ""));
+                    tag = param4;
+                } catch (NumberFormatException e) {
+                    tag = param3;
+                }
+            } else if (locusString != null && locusString.trim().length() > 0) {
+                try {
+                    location = new Double(locusString.replace(",", ""));
+                    tag = param4;
+                } catch (NumberFormatException e) {
+                    tag = param3;
+                }
+
+            }
+            if (location == null) {
+                igv.sortAlignmentTracks(getAlignmentSortOption(sortArg), tag);
+            } else {
+                igv.sortAlignmentTracks(getAlignmentSortOption(sortArg), location, tag);
+            }
+
+        }
+        igv.repaintDataPanels();
+    }
+
+    private void group(String sortArg) {
+        igv.groupAlignmentTracks(getAlignmentGroupOption(sortArg));
+        igv.repaintDataPanels();
+    }
+
+
+    private String createSnapshot(String filename) {
+        if (filename == null) {
+            String locus = FrameManager.getDefaultFrame().getFormattedLocusString();
+            filename = locus.replaceAll(":", "_").replace("-", "_") + ".png";
+        }
+
+        File file = snapshotDirectory == null ? new File(filename) : new File(snapshotDirectory, filename);
+        System.out.println("Snapshot: " + file.getAbsolutePath());
+
+        try{
+            IGV.getInstance().createSnapshotNonInteractive(file);
+        }catch(IOException e){
+            log.error(e);
+            return e.getMessage();
+        }
+        return "OK";
+    }
+
+    private static RegionScoreType getRegionSortOption(String str) {
+        if (str == null) return null;
+        String option = str.toUpperCase();
+        try {
+            return RegionScoreType.valueOf(option);
+        } catch (Exception e) {
+            return null;
+        }
+    }
+
+    private static AlignmentTrack.SortOption getAlignmentSortOption(String str) {
+        str = str == null ? "base" : str;
+        if (str.equalsIgnoreCase("start") || str.equalsIgnoreCase("position")) {
+            return AlignmentTrack.SortOption.START;
+        } else if (str.equalsIgnoreCase("strand")) {
+            return AlignmentTrack.SortOption.STRAND;
+        } else if (str.equalsIgnoreCase("base")) {
+            return AlignmentTrack.SortOption.NUCELOTIDE;
+        } else if (str.equalsIgnoreCase("quality")) {
+            return AlignmentTrack.SortOption.QUALITY;
+        } else if (str.equalsIgnoreCase("sample")) {
+            return AlignmentTrack.SortOption.SAMPLE;
+        } else if (str.equalsIgnoreCase("readGroup") || str.equalsIgnoreCase("read_group")) {
+            return AlignmentTrack.SortOption.READ_GROUP;
+        } else if (str.equalsIgnoreCase("insertSize") || str.equalsIgnoreCase("insert_size")) {
+            return AlignmentTrack.SortOption.INSERT_SIZE;
+        } else if (str.equalsIgnoreCase("firstOfPairStrand")) {
+            return AlignmentTrack.SortOption.FIRST_OF_PAIR_STRAND;
+        } else if (str.equalsIgnoreCase("mateChr")) {
+            return AlignmentTrack.SortOption.MATE_CHR;
+        }
+        return AlignmentTrack.SortOption.NUCELOTIDE;
+    }
+
+    private static AlignmentTrack.GroupOption getAlignmentGroupOption(String str) {
+        if (str.equalsIgnoreCase("strand")) {
+            return AlignmentTrack.GroupOption.STRAND;
+
+        } else if (str.equalsIgnoreCase("sample")) {
+            return AlignmentTrack.GroupOption.SAMPLE;
+
+        } else if (str.equalsIgnoreCase("readGroup") || str.equalsIgnoreCase("read_group")) {
+            return AlignmentTrack.GroupOption.READ_GROUP;
+        }
+        return AlignmentTrack.GroupOption.NONE;
+    }
+}