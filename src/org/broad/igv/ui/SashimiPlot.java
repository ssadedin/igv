/*
 * Copyright (c) 2007-2012 The Broad Institute, Inc.
 * SOFTWARE COPYRIGHT NOTICE
 * This software and its documentation are the copyright of the Broad Institute, Inc. All rights are reserved.
 *
 * This software is supplied without any warranty or guaranteed support whatsoever. The Broad Institute is not responsible for its use, misuse, or functionality.
 *
 * This software is licensed under the terms of the GNU Lesser General Public License (LGPL),
 * Version 2.1 which is available at http://www.opensource.org/licenses/lgpl-2.1.php.
 */

package org.broad.igv.ui;

import org.broad.igv.PreferenceManager;
import org.broad.igv.feature.IExon;
import org.broad.igv.renderer.SashimiJunctionRenderer;
import org.broad.igv.sam.*;
import org.broad.igv.track.*;
import org.broad.igv.ui.color.ColorPalette;
import org.broad.igv.ui.color.ColorUtilities;
import org.broad.igv.ui.event.AlignmentTrackEvent;
import org.broad.igv.ui.panel.*;
import org.broad.igv.ui.util.UIUtilities;

import javax.swing.*;
import javax.swing.event.PopupMenuEvent;
import javax.swing.event.PopupMenuListener;
import java.awt.*;
import java.awt.event.ActionEvent;
import java.awt.event.ActionListener;
import java.awt.event.MouseAdapter;
import java.awt.event.MouseEvent;
import java.awt.geom.Rectangle2D;
import java.io.File;
import java.util.*;
import java.util.List;

/**
 * Window for displaying sashimi style junction plot
 * See http://genes.mit.edu/burgelab/miso/docs/sashimi.html
 * <p/>
 * User: jacob
 * Date: 2013-Jan-11
 */
public class SashimiPlot extends JFrame {

    private List<SpliceJunctionFinderTrack> spliceJunctionTracks;
    private ReferenceFrame frame;
    private AlignmentDataManager dataManager;  // <= retained to release self from event bus

    /**
     * The minimum allowed origin of the frame. We set scrolling
     * limits based on initialization
     */
    private final double minOrigin;

    /**
     * The maximum allow end of the frame. We set scrolling
     * limits based on initialization
     */
    private final double maxEnd;



    private static final List<Color> plotColors;

    static {
        ColorPalette palette = ColorUtilities.getDefaultPalette();
        plotColors = Arrays.asList(palette.getColors());
    }


    public SashimiPlot(ReferenceFrame iframe, Collection<? extends AlignmentTrack> alignmentTracks, FeatureTrack geneTrack) {
        getGlassPane().setCursor(Cursor.getPredefinedCursor(Cursor.WAIT_CURSOR));
        int minJunctionCoverage = PreferenceManager.getInstance().getAsInt(PreferenceManager.SAM_JUNCTION_MIN_COVERAGE);

        this.frame = new ReferenceFrame(iframe);

        minOrigin = this.frame.getOrigin();
        maxEnd = this.frame.getEnd();
        int minZoom = this.frame.getZoom();

        initSize(frame.getWidthInPixels());

        BoxLayout boxLayout = new BoxLayout(getContentPane(), BoxLayout.Y_AXIS);
        getContentPane().setLayout(boxLayout);

        //Add control elements to the top
        ZoomSliderPanel controlPanel = new ZoomSliderPanel(this.frame);
        controlPanel.setMinZoomLevel(minZoom);

        Dimension dimSize = new Dimension(200, 30);
        controlPanel.setPreferredSize(dimSize);
        controlPanel.setMinimumSize(dimSize);
        controlPanel.setMaximumSize(dimSize);

        getContentPane().add(controlPanel);
        controlPanel.addMouseListener(new MouseAdapter() {
            @Override
            public void mouseClicked(MouseEvent e) {
                SashimiPlot.this.repaint();
            }
        });

        addWindowListener(new WindowAdapter() {
            @Override
            public void windowClosed(WindowEvent windowEvent) {
                frame.getEventBus().unregister(SashimiPlot.this);
                if(dataManager != null) dataManager.getEventBus().unregister(SashimiPlot.this);
            }
        });

        spliceJunctionTracks = new ArrayList<SpliceJunctionFinderTrack>(alignmentTracks.size());
        int colorInd = 0;
<<<<<<< HEAD
        for (AlignmentTrack alignmentTrack : alignmentTracks) {
            SpliceJunctionFinderTrack spliceJunctionTrack = new SpliceJunctionFinderTrack(alignmentTrack.getResourceLocator(), alignmentTrack.getName(), alignmentTrack.getDataManager(), true);
=======

        for(AlignmentTrack alignmentTrack: alignmentTracks){


            AlignmentDataManager oldDataManager = alignmentTrack.getDataManager();
            MemoryAlignmentDataManager dataManager = new MemoryAlignmentDataManager(oldDataManager, oldDataManager.getSpliceJunctionLoadOptions());

            SpliceJunctionFinderTrack spliceJunctionTrack = new SpliceJunctionFinderTrack(alignmentTrack.getResourceLocator(), alignmentTrack.getName(), dataManager, true);
>>>>>>> 0b200a1a

            spliceJunctionTrack.setRendererClass(SashimiJunctionRenderer.class);

            Color color = plotColors.get(colorInd);
            colorInd = (colorInd + 1) % plotColors.size();
            spliceJunctionTrack.setColor(color);

            TrackComponent<SpliceJunctionFinderTrack> trackComponent = new TrackComponent<SpliceJunctionFinderTrack>(frame, spliceJunctionTrack);

            initSpliceJunctionComponent(trackComponent, dataManager, oldDataManager.getCoverageTrack(), minJunctionCoverage);

            getContentPane().add(trackComponent);
            spliceJunctionTracks.add(spliceJunctionTrack);
        }

        Axis axis = createAxis(frame);
        getContentPane().add(axis);

        SelectableFeatureTrack geneTrackClone = new SelectableFeatureTrack(geneTrack);
        TrackComponent<SelectableFeatureTrack> geneComponent = new TrackComponent<SelectableFeatureTrack>(frame, geneTrackClone);


        getContentPane().add(geneComponent);

        initGeneComponent(frame.getWidthInPixels(), geneComponent, geneTrackClone);
        validate();
    }

    private void initSize(int width) {
        setSize(width, 500);
    }

    private Axis createAxis(ReferenceFrame frame) {
        Axis axis = new Axis(frame);

        Dimension maxDim = new Dimension(Integer.MAX_VALUE, 25);
        axis.setMaximumSize(maxDim);
        Dimension prefDim = new Dimension(maxDim);
        prefDim.setSize(frame.getWidthInPixels(), prefDim.height);
        axis.setPreferredSize(prefDim);

        return axis;
    }

    private void initGeneComponent(int prefWidth, TrackComponent<SelectableFeatureTrack> geneComponent, FeatureTrack geneTrack) {

        geneTrack.setDisplayMode(Track.DisplayMode.SQUISHED);

        //Hacky way of clearing packed features
        geneTrack.setVisibilityWindow(geneTrack.getVisibilityWindow());
        RenderContext context = new RenderContextImpl(geneComponent, null, frame, null);
        geneTrack.preload(context);


        Dimension maxGeneDim = new Dimension(Integer.MAX_VALUE, geneTrack.getNumberOfFeatureLevels() * geneTrack.getSquishedRowHeight() + 10);
        geneComponent.setMaximumSize(maxGeneDim);
        Dimension prefGeneDim = new Dimension(maxGeneDim);
        prefGeneDim.setSize(prefWidth, prefGeneDim.height);
        geneComponent.setPreferredSize(prefGeneDim);

        GeneTrackMouseAdapter ad2 = new GeneTrackMouseAdapter(geneComponent);
        geneComponent.addMouseListener(ad2);
        geneComponent.addMouseMotionListener(ad2);
    }

    private void initSpliceJunctionComponent(TrackComponent<SpliceJunctionFinderTrack> trackComponent, IAlignmentDataManager dataManager, CoverageTrack coverageTrack, int minJunctionCoverage) {
        JunctionTrackMouseAdapter ad1 = new JunctionTrackMouseAdapter(trackComponent);
        trackComponent.addMouseListener(ad1);
        trackComponent.addMouseMotionListener(ad1);

        getRenderer(trackComponent.track).setDataManager(dataManager);
        getRenderer(trackComponent.track).setCoverageTrack(coverageTrack);

<<<<<<< HEAD
    private void setDataManager(TrackComponent<SpliceJunctionFinderTrack> spliceJunctionTrackComponent, AlignmentDataManager dataManager, int minJunctionCoverage) {
        this.dataManager = dataManager;
        getRenderer(spliceJunctionTrackComponent.track).setDataManager(dataManager);
        dataManager.getEventBus().register(this);
        dataManager.getSpliceJunctionHelper().setMinJunctionCoverage(minJunctionCoverage);
    }

    @Subscribe
    public void receiveDataLoaded(DataLoadedEvent event) {
        repaint();
    }

    @Subscribe
    public void respondViewResult(ViewChange.Result e) {
        repaint();
=======
        dataManager.setMinJunctionCoverage(minJunctionCoverage);

        getRenderer(trackComponent.track).setBackground(getBackground());
>>>>>>> 0b200a1a
    }

    private SashimiJunctionRenderer getRenderer(SpliceJunctionFinderTrack spliceJunctionTrack) {
        return (SashimiJunctionRenderer) spliceJunctionTrack.getRenderer();
    }

    /**
     * Should consider using this elsewhere. Single component
     * which contains a single track
     */
    private static class TrackComponent<T extends Track> extends JComponent {

        private T track;
        private ReferenceFrame frame;

        public TrackComponent(ReferenceFrame frame, T track) {
            this.frame = frame;
            this.track = track;
        }


        @Override
        public void paintComponent(Graphics g) {
            super.paintComponent(g);
            Rectangle visibleRect = getVisibleRect();
            RenderContext context = new RenderContextImpl(this, (Graphics2D) g, frame, visibleRect);
            track.render(context, visibleRect);
        }

    }

    private class JunctionTrackMouseAdapter extends TrackComponentMouseAdapter<SpliceJunctionFinderTrack> {

        JunctionTrackMouseAdapter(TrackComponent<SpliceJunctionFinderTrack> trackComponent) {
            super(trackComponent);
        }

        @Override
        protected void handleDataClick(MouseEvent e) {
            //Show data of some sort?
        }

        @Override
        protected IGVPopupMenu getPopupMenu(MouseEvent e) {
            IGVPopupMenu menu = new IGVPopupMenu();

            CoverageTrack covTrack = getRenderer(this.trackComponent.track).getCoverageTrack();
            JMenuItem setCoverageDataRange = CoverageTrack.addDataRangeItem(SashimiPlot.this, null, Arrays.asList(covTrack));
            setCoverageDataRange.setText("Set Coverage Data Range");
            menu.add(setCoverageDataRange);

            JMenuItem minJunctionCoverage = new JMenuItem("Set Min Junction Coverage");
            minJunctionCoverage.setToolTipText("Junctions below this threshold will be removed from view");
            minJunctionCoverage.addActionListener(new ActionListener() {
                @Override
                public void actionPerformed(ActionEvent e) {
                    /** The popup sets it per track and is not persistent
                     *
                     * On top of this, our "Set Max Junction Coverage Range" just changes the view scaling, it doesn't
                     * filter anything, which is different behavior than the minimum. This might be confusing.
                     *
                     * Did some refactoring, going to set it for the track and clear that tracks data, but the setting
                     * will not persist at all. May be weird for users. Still has the problem that max/min do very different
                     * things.
                     */

                    IAlignmentDataManager dataManager = getRenderer(trackComponent.track).getDataManager();
                    SpliceJunctionHelper.LoadOptions loadOptions = dataManager.getSpliceJunctionLoadOptions();

                    String input = JOptionPane.showInputDialog("Set Minimum Junction Coverage", loadOptions.minJunctionCoverage);
                    if (input == null || input.length() == 0) return;
                    try {
                        int newMinJunctionCoverage = Integer.parseInt(input);
                        dataManager.setMinJunctionCoverage(newMinJunctionCoverage);

                        trackComponent.track.onAlignmentTrackEvent(new AlignmentTrackEvent(this, AlignmentTrackEvent.Type.SPLICE_JUNCTION));
                        trackComponent.repaint();
                    } catch (NumberFormatException ex) {
                        JOptionPane.showMessageDialog(SashimiPlot.this, input + " is not an integer");
                    }


                }
            });

            JMenuItem maxJunctionCoverageRange = new JMenuItem("Set Max Junction Coverage Range");
            maxJunctionCoverageRange.setToolTipText("The thickness of each line will be proportional to the coverage, up until this value");

            maxJunctionCoverageRange.addActionListener(new ActionListener() {
                @Override
                public void actionPerformed(ActionEvent e) {
                    String input = JOptionPane.showInputDialog("Set Max Junction Coverage", getRenderer(trackComponent.track).getMaxDepth());
                    if (input == null || input.length() == 0) return;
                    try {
                        int newMaxDepth = Integer.parseInt(input);
                        getRenderer(trackComponent.track).setMaxDepth(newMaxDepth);
                        repaint();
                    } catch (NumberFormatException ex) {
                        JOptionPane.showMessageDialog(SashimiPlot.this, input + " is not an integer");
                    }
                }
            });

            JMenuItem colorItem = new JMenuItem("Set Color");
            colorItem.addActionListener(new ActionListener() {
                @Override
                public void actionPerformed(ActionEvent e) {
                    Color color = UIUtilities.showColorChooserDialog(
                            "Select Track Color", trackComponent.track.getColor());
                    SashimiPlot.this.toFront();
                    if (color == null) return;
                    trackComponent.track.setColor(color);
                    trackComponent.repaint();
                }
            });

            JMenuItem saveImageItem = new JMenuItem("Save Image...");
            saveImageItem.addActionListener(new ActionListener() {
                @Override
                public void actionPerformed(ActionEvent e) {
                    File defaultFile = new File("Sashimi.png");
                    IGV.getInstance().createSnapshot(SashimiPlot.this.getContentPane(), defaultFile);
                }
            });

            menu.add(minJunctionCoverage);
            menu.add(maxJunctionCoverageRange);
            menu.add(colorItem);
            menu.add(saveImageItem);

            return menu;
        }
    }

    private class GeneTrackMouseAdapter extends TrackComponentMouseAdapter<SelectableFeatureTrack> {

        GeneTrackMouseAdapter(TrackComponent<SelectableFeatureTrack> trackComponent) {
            super(trackComponent);
        }

        @Override
        protected void handleDataClick(MouseEvent e) {
            trackComponent.track.handleDataClick(createTrackClickEvent(e));
            Set<IExon> selectedExon = trackComponent.track.getSelectedExons();
            for (SpliceJunctionFinderTrack spliceTrack : spliceJunctionTracks) {
                getRenderer(spliceTrack).setSelectedExons(selectedExon);
            }
            repaint();
        }

        @Override
        protected IGVPopupMenu getPopupMenu(MouseEvent e) {
            IGVPopupMenu menu = new IGVPopupMenu();
            TrackMenuUtils.addDisplayModeItems(Arrays.<Track>asList(trackComponent.track), menu);
            menu.addPopupMenuListener(new RepaintPopupMenuListener(SashimiPlot.this));
            return menu;
        }
    }

    private abstract class TrackComponentMouseAdapter<T extends Track> extends MouseAdapter {

        protected TrackComponent<T> trackComponent;
        protected PanTool currentTool;

        TrackComponentMouseAdapter(TrackComponent<T> trackComponent) {
            this.trackComponent = trackComponent;
            currentTool = new PanTool(null);
            currentTool.setReferenceFrame(this.trackComponent.frame);
        }


        @Override
        public void mouseDragged(MouseEvent e) {
            if (currentTool.getLastMousePoint() == null) {
                //This shouldn't happen, but does occasionally
                return;
            }
            double diff = e.getX() - currentTool.getLastMousePoint().getX();
            // diff > 0 means moving mouse to the right, which drags the frame towards the negative direction
            boolean hitBounds = SashimiPlot.this.frame.getOrigin() <= minOrigin && diff > 0;
            hitBounds |= SashimiPlot.this.frame.getEnd() >= maxEnd && diff < 0;
            if (!hitBounds) {
                currentTool.mouseDragged(e);
                repaint();
            }
        }

        @Override
        public void mouseReleased(MouseEvent e) {
            if (e.isPopupTrigger()) {
                doPopupMenu(e);
            } else {
                currentTool.mouseReleased(e);
            }
        }

        @Override
        public void mousePressed(MouseEvent e) {
            if (e.isPopupTrigger()) {
                doPopupMenu(e);
            } else {
                currentTool.mousePressed(e);
                super.mousePressed(e);
            }

        }

        protected void doPopupMenu(MouseEvent e) {
            IGVPopupMenu menu = getPopupMenu(e);
            if (menu != null) menu.show(trackComponent, e.getX(), e.getY());
        }

        protected TrackClickEvent createTrackClickEvent(MouseEvent e) {
            return new TrackClickEvent(e, trackComponent.frame);
        }

        @Override
        public void mouseClicked(MouseEvent e) {
            if (e.isPopupTrigger()) {
                doPopupMenu(e);
                return;
            }

            currentTool.mouseClicked(e);
            handleDataClick(e);
        }

        /**
         * Essentially left click
         *
         * @param e
         */
        protected abstract void handleDataClick(MouseEvent e);

        /**
         * Essentially right click
         *
         * @param e
         * @return
         */
        protected abstract IGVPopupMenu getPopupMenu(MouseEvent e);
    }

    /**
     * Show SashimiPlot window, or change settings of {@code currentWindow}
     *
     * @param sashimiPlot
     */
    public static void getSashimiPlot(SashimiPlot sashimiPlot) {
        if (sashimiPlot == null) {
            FeatureTrack geneTrack = null;
            if (IGV.getInstance().getFeatureTracks().size() == 1) {
                geneTrack = IGV.getInstance().getFeatureTracks().get(0);
            } else {
                FeatureTrackSelectionDialog dlg = new FeatureTrackSelectionDialog(IGV.getMainFrame());
                dlg.setTitle("Select Gene Track");
                dlg.setVisible(true);
                if (dlg.getIsCancelled()) return;
                geneTrack = dlg.getSelectedTrack();
            }

            Collection<AlignmentTrack> alignmentTracks = new ArrayList<AlignmentTrack>();
            for (Track track : IGV.getInstance().getAllTracks()) {
                if (track instanceof AlignmentTrack) {
                    alignmentTracks.add((AlignmentTrack) track);
                }
            }

            if (alignmentTracks.size() > 1) {
                TrackSelectionDialog<AlignmentTrack> alDlg = new TrackSelectionDialog<AlignmentTrack>(IGV.getMainFrame(), TrackSelectionDialog.SelectionMode.MULTIPLE, alignmentTracks);
                alDlg.setTitle("Select Alignment Tracks");
                alDlg.setVisible(true);
                if (alDlg.getIsCancelled()) return;

                alignmentTracks = alDlg.getSelectedTracks();
            }

            sashimiPlot = new SashimiPlot(FrameManager.getDefaultFrame(), alignmentTracks, geneTrack);
            //sashimiPlot.setShapeType(shapeType);
            sashimiPlot.setVisible(true);
        } else {
            //sashimiPlot.setShapeType(shapeType);
        }


    }

    private static class RepaintPopupMenuListener implements PopupMenuListener {

        Component component;

        RepaintPopupMenuListener(Component component) {
            this.component = component;
        }

        @Override
        public void popupMenuWillBecomeVisible(PopupMenuEvent e) {
            component.repaint();
        }

        @Override
        public void popupMenuWillBecomeInvisible(PopupMenuEvent e) {
            component.repaint();
        }

        @Override
        public void popupMenuCanceled(PopupMenuEvent e) {
            component.repaint();
        }
    }

    private static class Axis extends JComponent {

        private ReferenceFrame frame;

        Axis(ReferenceFrame frame) {
            this.frame = frame;
        }

        @Override
        protected void paintComponent(Graphics g) {
            super.paintComponent(g);
            Rectangle visibleRect = getVisibleRect();
            RenderContext context = new RenderContextImpl(this, (Graphics2D) g, frame, visibleRect);
            drawGenomicAxis(context, visibleRect);
        }

        /**
         * Draw axis displaying genomic coordinates
         *
         * @param context
         * @param trackRectangle
         */
        private void drawGenomicAxis(RenderContext context, Rectangle trackRectangle) {
            int numTicks = 4;
            int ticHeight = 5;

            double pixelPadding = trackRectangle.getWidth() / 20;
            int yLoc = ticHeight + 1;

            double origin = context.getOrigin();
            double locScale = context.getScale();

            //Pixel start/end positions of ruler
            double startPix = trackRectangle.getX() + pixelPadding;
            double endPix = trackRectangle.getMaxX() - pixelPadding;

            double ticIntervalPix = (endPix - startPix) / (numTicks - 1);
            double ticIntervalCoord = locScale * ticIntervalPix;

            int startCoord = (int) (origin + (locScale * startPix));

            Graphics2D g2D = context.getGraphic2DForColor(Color.black);

            g2D.drawLine((int) startPix, yLoc, (int) endPix, yLoc);

            for (int tic = 0; tic < numTicks; tic++) {
                int xLoc = (int) (startPix + tic * ticIntervalPix);
                g2D.drawLine(xLoc, yLoc, xLoc, yLoc - ticHeight);

                int ticCoord = (int) (startCoord + tic * ticIntervalCoord);
                String text = "" + ticCoord;
                Rectangle2D textBounds = g2D.getFontMetrics().getStringBounds(text, g2D);
                g2D.drawString(text, (int) (xLoc - textBounds.getWidth() / 2), (int) (yLoc + textBounds.getHeight()));
            }


        }
    }
}<|MERGE_RESOLUTION|>--- conflicted
+++ resolved
@@ -102,20 +102,8 @@
             }
         });
 
-        addWindowListener(new WindowAdapter() {
-            @Override
-            public void windowClosed(WindowEvent windowEvent) {
-                frame.getEventBus().unregister(SashimiPlot.this);
-                if(dataManager != null) dataManager.getEventBus().unregister(SashimiPlot.this);
-            }
-        });
-
         spliceJunctionTracks = new ArrayList<SpliceJunctionFinderTrack>(alignmentTracks.size());
         int colorInd = 0;
-<<<<<<< HEAD
-        for (AlignmentTrack alignmentTrack : alignmentTracks) {
-            SpliceJunctionFinderTrack spliceJunctionTrack = new SpliceJunctionFinderTrack(alignmentTrack.getResourceLocator(), alignmentTrack.getName(), alignmentTrack.getDataManager(), true);
-=======
 
         for(AlignmentTrack alignmentTrack: alignmentTracks){
 
@@ -124,7 +112,6 @@
             MemoryAlignmentDataManager dataManager = new MemoryAlignmentDataManager(oldDataManager, oldDataManager.getSpliceJunctionLoadOptions());
 
             SpliceJunctionFinderTrack spliceJunctionTrack = new SpliceJunctionFinderTrack(alignmentTrack.getResourceLocator(), alignmentTrack.getName(), dataManager, true);
->>>>>>> 0b200a1a
 
             spliceJunctionTrack.setRendererClass(SashimiJunctionRenderer.class);
 
@@ -198,27 +185,9 @@
         getRenderer(trackComponent.track).setDataManager(dataManager);
         getRenderer(trackComponent.track).setCoverageTrack(coverageTrack);
 
-<<<<<<< HEAD
-    private void setDataManager(TrackComponent<SpliceJunctionFinderTrack> spliceJunctionTrackComponent, AlignmentDataManager dataManager, int minJunctionCoverage) {
-        this.dataManager = dataManager;
-        getRenderer(spliceJunctionTrackComponent.track).setDataManager(dataManager);
-        dataManager.getEventBus().register(this);
-        dataManager.getSpliceJunctionHelper().setMinJunctionCoverage(minJunctionCoverage);
-    }
-
-    @Subscribe
-    public void receiveDataLoaded(DataLoadedEvent event) {
-        repaint();
-    }
-
-    @Subscribe
-    public void respondViewResult(ViewChange.Result e) {
-        repaint();
-=======
         dataManager.setMinJunctionCoverage(minJunctionCoverage);
 
         getRenderer(trackComponent.track).setBackground(getBackground());
->>>>>>> 0b200a1a
     }
 
     private SashimiJunctionRenderer getRenderer(SpliceJunctionFinderTrack spliceJunctionTrack) {
