/*
 * Copyright (c) 2007-2012 The Broad Institute, Inc.
 * SOFTWARE COPYRIGHT NOTICE
 * This software and its documentation are the copyright of the Broad Institute, Inc. All rights are reserved.
 *
 * This software is supplied without any warranty or guaranteed support whatsoever. The Broad Institute is not responsible for its use, misuse, or functionality.
 *
 * This software is licensed under the terms of the GNU Lesser General Public License (LGPL),
 * Version 2.1 which is available at http://www.opensource.org/licenses/lgpl-2.1.php.
 */

package org.broad.igv.ui;

import com.google.common.eventbus.Subscribe;
import org.broad.igv.PreferenceManager;
import org.broad.igv.feature.IExon;
import org.broad.igv.renderer.SashimiJunctionRenderer;
import org.broad.igv.sam.*;
import org.broad.igv.track.*;
import org.broad.igv.ui.color.ColorPalette;
import org.broad.igv.ui.color.ColorUtilities;
import org.broad.igv.ui.event.AlignmentTrackEvent;
import org.broad.igv.ui.event.DataLoadedEvent;
import org.broad.igv.ui.event.ViewChange;
import org.broad.igv.ui.panel.*;
import org.broad.igv.ui.util.UIUtilities;

import javax.swing.*;
import javax.swing.event.PopupMenuEvent;
import javax.swing.event.PopupMenuListener;
import java.awt.*;
import java.awt.event.*;
import java.awt.geom.Rectangle2D;
import java.io.File;
import java.util.*;
import java.util.List;

/**
 * Window for displaying sashimi style junction plot
 * See http://genes.mit.edu/burgelab/miso/docs/sashimi.html
 * <p/>
 * User: jacob
 * Date: 2013-Jan-11
 */
public class SashimiPlot extends JFrame {

    private List<SpliceJunctionFinderTrack> spliceJunctionTracks;
    private ReferenceFrame frame;

    /**
     * The minimum allowed origin of the frame. We set scrolling
     * limits based on initialization
     */
    private final double minOrigin;

    /**
     * The maximum allow end of the frame. We set scrolling
     * limits based on initialization
     */
    private final double maxEnd;

    private static final List<Color> plotColors;

    static {
        ColorPalette palette = ColorUtilities.getDefaultPalette();
        plotColors = Arrays.asList(palette.getColors());
    }


    public SashimiPlot(ReferenceFrame iframe, Collection<? extends AlignmentTrack> alignmentTracks, FeatureTrack geneTrack) {
        getGlassPane().setCursor(Cursor.getPredefinedCursor(Cursor.WAIT_CURSOR));
        int minJunctionCoverage = PreferenceManager.getInstance().getAsInt(PreferenceManager.SAM_JUNCTION_MIN_COVERAGE);

        this.frame = new ReferenceFrame(iframe);
        this.frame.getEventBus().register(this);

        addWindowListener(new WindowAdapter() {
            @Override
            public void windowClosing(WindowEvent e) {
                try {
                    SashimiPlot.this.frame.getEventBus().unregister(SashimiPlot.this);
                } catch (NullPointerException ex0) {
                    //pass, don't care, if no frame/eventbus then no need to unregister
                } catch (IllegalArgumentException ex0) {
                    //somehow we're already unregistered. Don't care
                }

            }
        });

        minOrigin = this.frame.getOrigin();
        maxEnd = this.frame.getEnd();
        int minZoom = this.frame.getZoom();

        initSize(frame.getWidthInPixels());

        BoxLayout boxLayout = new BoxLayout(getContentPane(), BoxLayout.Y_AXIS);
        getContentPane().setLayout(boxLayout);

        //Add control elements to the top
        ZoomSliderPanel controlPanel = new ZoomSliderPanel(this.frame);
        controlPanel.setMinZoomLevel(minZoom);

        Dimension dimSize = new Dimension(200, 30);
        controlPanel.setPreferredSize(dimSize);
        controlPanel.setMinimumSize(dimSize);
        controlPanel.setMaximumSize(dimSize);

        getContentPane().add(controlPanel);
        controlPanel.addMouseListener(new MouseAdapter() {
            @Override
            public void mouseClicked(MouseEvent e) {
                SashimiPlot.this.repaint();
            }
        });

        spliceJunctionTracks = new ArrayList<SpliceJunctionFinderTrack>(alignmentTracks.size());
        int colorInd = 0;
<<<<<<< HEAD
        for(AlignmentTrack alignmentTrack: alignmentTracks){


            AlignmentDataManager oldDataManager = alignmentTrack.getDataManager();
            MemoryAlignmentDataManager dataManager = new MemoryAlignmentDataManager(oldDataManager, oldDataManager.getSpliceJunctionHelper().getLoadOptions());

            SpliceJunctionFinderTrack spliceJunctionTrack = new SpliceJunctionFinderTrack(alignmentTrack.getResourceLocator(), alignmentTrack.getName(), dataManager, true);
=======
        for (AlignmentTrack alignmentTrack : alignmentTracks) {
            SpliceJunctionFinderTrack spliceJunctionTrack = new SpliceJunctionFinderTrack(alignmentTrack.getResourceLocator(), alignmentTrack.getName(), alignmentTrack.getDataManager(), true);
>>>>>>> 84009dec

            spliceJunctionTrack.setRendererClass(SashimiJunctionRenderer.class);

            Color color = plotColors.get(colorInd);
            colorInd = (colorInd + 1) % plotColors.size();
            spliceJunctionTrack.setColor(color);

            TrackComponent<SpliceJunctionFinderTrack> trackComponent = new TrackComponent<SpliceJunctionFinderTrack>(frame, spliceJunctionTrack);

            initSpliceJunctionComponent(trackComponent, dataManager, oldDataManager.getCoverageTrack(), minJunctionCoverage);

            getContentPane().add(trackComponent);
            spliceJunctionTracks.add(spliceJunctionTrack);
        }

        Axis axis = createAxis(frame);
        getContentPane().add(axis);

        SelectableFeatureTrack geneTrackClone = new SelectableFeatureTrack(geneTrack);
        TrackComponent<SelectableFeatureTrack> geneComponent = new TrackComponent<SelectableFeatureTrack>(frame, geneTrackClone);


        getContentPane().add(geneComponent);

        initGeneComponent(frame.getWidthInPixels(), geneComponent, geneTrackClone);
        validate();
    }

    private void initSize(int width) {
        setSize(width, 500);
    }

    private Axis createAxis(ReferenceFrame frame) {
        Axis axis = new Axis(frame);

        Dimension maxDim = new Dimension(Integer.MAX_VALUE, 25);
        axis.setMaximumSize(maxDim);
        Dimension prefDim = new Dimension(maxDim);
        prefDim.setSize(frame.getWidthInPixels(), prefDim.height);
        axis.setPreferredSize(prefDim);

        return axis;
    }

    private void initGeneComponent(int prefWidth, TrackComponent<SelectableFeatureTrack> geneComponent, FeatureTrack geneTrack) {

        geneTrack.setDisplayMode(Track.DisplayMode.SQUISHED);

        //Hacky way of clearing packed features
        geneTrack.setVisibilityWindow(geneTrack.getVisibilityWindow());
        RenderContext context = new RenderContextImpl(geneComponent, null, frame, null);
        geneTrack.preload(context);


        Dimension maxGeneDim = new Dimension(Integer.MAX_VALUE, geneTrack.getNumberOfFeatureLevels() * geneTrack.getSquishedRowHeight() + 10);
        geneComponent.setMaximumSize(maxGeneDim);
        Dimension prefGeneDim = new Dimension(maxGeneDim);
        prefGeneDim.setSize(prefWidth, prefGeneDim.height);
        geneComponent.setPreferredSize(prefGeneDim);

        GeneTrackMouseAdapter ad2 = new GeneTrackMouseAdapter(geneComponent);
        geneComponent.addMouseListener(ad2);
        geneComponent.addMouseMotionListener(ad2);
    }

    private void initSpliceJunctionComponent(TrackComponent<SpliceJunctionFinderTrack> trackComponent, IAlignmentDataManager dataManager, CoverageTrack coverageTrack, int minJunctionCoverage) {
        JunctionTrackMouseAdapter ad1 = new JunctionTrackMouseAdapter(trackComponent);
        trackComponent.addMouseListener(ad1);
        trackComponent.addMouseMotionListener(ad1);

        getRenderer(trackComponent.track).setDataManager(dataManager);
        getRenderer(trackComponent.track).setCoverageTrack(coverageTrack);

<<<<<<< HEAD
        dataManager.getSpliceJunctionHelper().setMinJunctionCoverage(minJunctionCoverage);
=======
    private void setDataManager(TrackComponent<SpliceJunctionFinderTrack> spliceJunctionTrackComponent, final AlignmentDataManager dataManager, int minJunctionCoverage) {
        getRenderer(spliceJunctionTrackComponent.track).setDataManager(dataManager);
        dataManager.getEventBus().register(this);
        dataManager.setMinJunctionCoverage(minJunctionCoverage);
>>>>>>> 84009dec

        getRenderer(trackComponent.track).setBackground(getBackground());
    }

    @Subscribe
    public void receiveDataLoaded(DataLoadedEvent event) {
        repaint();
    }

    @Subscribe
    public void respondViewResult(ViewChange.Result e) {
        repaint();
    }

    private SashimiJunctionRenderer getRenderer(SpliceJunctionFinderTrack spliceJunctionTrack) {
        return (SashimiJunctionRenderer) spliceJunctionTrack.getRenderer();
    }

    /**
     * Should consider using this elsewhere. Single component
     * which contains a single track
     */
    private static class TrackComponent<T extends Track> extends JComponent {

        private T track;
        private ReferenceFrame frame;

        public TrackComponent(ReferenceFrame frame, T track) {
            this.frame = frame;
            this.track = track;
        }


        @Override
        public void paintComponent(Graphics g) {
            super.paintComponent(g);
            Rectangle visibleRect = getVisibleRect();
            RenderContext context = new RenderContextImpl(this, (Graphics2D) g, frame, visibleRect);
            track.render(context, visibleRect);
        }

    }

    private class JunctionTrackMouseAdapter extends TrackComponentMouseAdapter<SpliceJunctionFinderTrack> {

        JunctionTrackMouseAdapter(TrackComponent<SpliceJunctionFinderTrack> trackComponent) {
            super(trackComponent);
        }

        @Override
        protected void handleDataClick(MouseEvent e) {
            //Show data of some sort?
        }

        @Override
        protected IGVPopupMenu getPopupMenu(MouseEvent e) {
            IGVPopupMenu menu = new IGVPopupMenu();

            CoverageTrack covTrack = getRenderer(this.trackComponent.track).getCoverageTrack();
            JMenuItem setCoverageDataRange = CoverageTrack.addDataRangeItem(SashimiPlot.this, null, Arrays.asList(covTrack));
            setCoverageDataRange.setText("Set Coverage Data Range");
            menu.add(setCoverageDataRange);

            JMenuItem minJunctionCoverage = new JMenuItem("Set Min Junction Coverage");
            minJunctionCoverage.setToolTipText("Junctions below this threshold will be removed from view");
            minJunctionCoverage.addActionListener(new ActionListener() {
                @Override
                public void actionPerformed(ActionEvent e) {
                    /** TODO Right now this is a global preference, the popup implies sets it per track and is not persistent
                     *
                     * On top of this, our "Set Max Junction Coverage Range" just changes the view scaling, it doesn't
                     * filter anything, which is different behavior than the minimum. This might be confusing.
                     *
                     * Did some refactoring, going to set it for the track and clear that tracks data, but the setting
                     * will not persist at all. May be weird for users. Still has the problem that max/min do very different
                     * things.
                     */
<<<<<<< HEAD
                    IAlignmentDataManager dataManager = getRenderer(trackComponent.track).getDataManager();
                    SpliceJunctionHelper.LoadOptions loadOptions = dataManager.getSpliceJunctionHelper().getLoadOptions();
=======
                    AlignmentDataManager dataManager = getRenderer(trackComponent.track).getDataManager();
                    SpliceJunctionHelper.LoadOptions loadOptions = dataManager.getSpliceJunctionLoadOptions();
>>>>>>> 84009dec
                    String input = JOptionPane.showInputDialog("Set Minimum Junction Coverage", loadOptions.minJunctionCoverage);
                    if (input == null || input.length() == 0) return;
                    try {
                        int newMinJunctionCoverage = Integer.parseInt(input);
                        dataManager.setMinJunctionCoverage(newMinJunctionCoverage);

                        //TODO Change to event bus
                        trackComponent.track.onAlignmentTrackEvent(new AlignmentTrackEvent(this, AlignmentTrackEvent.Type.SPLICE_JUNCTION));
                        trackComponent.repaint();
                    } catch (NumberFormatException ex) {
                        JOptionPane.showMessageDialog(SashimiPlot.this, input + " is not an integer");
                    }


                }
            });

            JMenuItem maxJunctionCoverageRange = new JMenuItem("Set Max Junction Coverage Range");
            maxJunctionCoverageRange.setToolTipText("The thickness of each line will be proportional to the coverage, up until this value");

            maxJunctionCoverageRange.addActionListener(new ActionListener() {
                @Override
                public void actionPerformed(ActionEvent e) {
                    String input = JOptionPane.showInputDialog("Set Max Junction Coverage", getRenderer(trackComponent.track).getMaxDepth());
                    if (input == null || input.length() == 0) return;
                    try {
                        int newMaxDepth = Integer.parseInt(input);
                        getRenderer(trackComponent.track).setMaxDepth(newMaxDepth);
                        repaint();
                    } catch (NumberFormatException ex) {
                        JOptionPane.showMessageDialog(SashimiPlot.this, input + " is not an integer");
                    }
                }
            });

            JMenuItem colorItem = new JMenuItem("Set Color");
            colorItem.addActionListener(new ActionListener() {
                @Override
                public void actionPerformed(ActionEvent e) {
                    Color color = UIUtilities.showColorChooserDialog(
                            "Select Track Color", trackComponent.track.getColor());
                    SashimiPlot.this.toFront();
                    if (color == null) return;
                    trackComponent.track.setColor(color);
                    trackComponent.repaint();
                }
            });

            JMenuItem saveImageItem = new JMenuItem("Save Image...");
            saveImageItem.addActionListener(new ActionListener() {
                @Override
                public void actionPerformed(ActionEvent e) {
                    File defaultFile = new File("Sashimi.png");
                    IGV.getInstance().createSnapshot(SashimiPlot.this.getContentPane(), defaultFile);
                }
            });

            menu.add(minJunctionCoverage);
            menu.add(maxJunctionCoverageRange);
            menu.add(colorItem);
            menu.add(saveImageItem);

            return menu;
        }
    }

    private class GeneTrackMouseAdapter extends TrackComponentMouseAdapter<SelectableFeatureTrack> {

        GeneTrackMouseAdapter(TrackComponent<SelectableFeatureTrack> trackComponent) {
            super(trackComponent);
        }

        @Override
        protected void handleDataClick(MouseEvent e) {
            trackComponent.track.handleDataClick(createTrackClickEvent(e));
            Set<IExon> selectedExon = trackComponent.track.getSelectedExons();
            for (SpliceJunctionFinderTrack spliceTrack : spliceJunctionTracks) {
                getRenderer(spliceTrack).setSelectedExons(selectedExon);
            }
            repaint();
        }

        @Override
        protected IGVPopupMenu getPopupMenu(MouseEvent e) {
            IGVPopupMenu menu = new IGVPopupMenu();
            TrackMenuUtils.addDisplayModeItems(Arrays.<Track>asList(trackComponent.track), menu);
            menu.addPopupMenuListener(new RepaintPopupMenuListener(SashimiPlot.this));
            return menu;
        }
    }

    private abstract class TrackComponentMouseAdapter<T extends Track> extends MouseAdapter {

        protected TrackComponent<T> trackComponent;
        protected PanTool currentTool;

        TrackComponentMouseAdapter(TrackComponent<T> trackComponent) {
            this.trackComponent = trackComponent;
            currentTool = new PanTool(null);
            currentTool.setReferenceFrame(this.trackComponent.frame);
        }


        @Override
        public void mouseDragged(MouseEvent e) {
            if (currentTool.getLastMousePoint() == null) {
                //This shouldn't happen, but does occasionally
                return;
            }
            double diff = e.getX() - currentTool.getLastMousePoint().getX();
            // diff > 0 means moving mouse to the right, which drags the frame towards the negative direction
            boolean hitBounds = SashimiPlot.this.frame.getOrigin() <= minOrigin && diff > 0;
            hitBounds |= SashimiPlot.this.frame.getEnd() >= maxEnd && diff < 0;
            if (!hitBounds) {
                currentTool.mouseDragged(e);
                repaint();
            }
        }

        @Override
        public void mouseReleased(MouseEvent e) {
            if (e.isPopupTrigger()) {
                doPopupMenu(e);
            } else {
                currentTool.mouseReleased(e);
            }
        }

        @Override
        public void mousePressed(MouseEvent e) {
            if (e.isPopupTrigger()) {
                doPopupMenu(e);
            } else {
                currentTool.mousePressed(e);
                super.mousePressed(e);
            }

        }

        protected void doPopupMenu(MouseEvent e) {
            IGVPopupMenu menu = getPopupMenu(e);
            if (menu != null) menu.show(trackComponent, e.getX(), e.getY());
        }

        protected TrackClickEvent createTrackClickEvent(MouseEvent e) {
            return new TrackClickEvent(e, trackComponent.frame);
        }

        @Override
        public void mouseClicked(MouseEvent e) {
            if (e.isPopupTrigger()) {
                doPopupMenu(e);
                return;
            }

            currentTool.mouseClicked(e);
            handleDataClick(e);
        }

        /**
         * Essentially left click
         *
         * @param e
         */
        protected abstract void handleDataClick(MouseEvent e);

        /**
         * Essentially right click
         *
         * @param e
         * @return
         */
        protected abstract IGVPopupMenu getPopupMenu(MouseEvent e);
    }

    /**
     * Show SashimiPlot window, or change settings of {@code currentWindow}
     *
     * @param sashimiPlot
     */
    public static void getSashimiPlot(SashimiPlot sashimiPlot) {
        if (sashimiPlot == null) {
            FeatureTrack geneTrack = null;
            if (IGV.getInstance().getFeatureTracks().size() == 1) {
                geneTrack = IGV.getInstance().getFeatureTracks().get(0);
            } else {
                FeatureTrackSelectionDialog dlg = new FeatureTrackSelectionDialog(IGV.getMainFrame());
                dlg.setTitle("Select Gene Track");
                dlg.setVisible(true);
                if (dlg.getIsCancelled()) return;
                geneTrack = dlg.getSelectedTrack();
            }

            Collection<AlignmentTrack> alignmentTracks = new ArrayList<AlignmentTrack>();
            for (Track track : IGV.getInstance().getAllTracks()) {
                if (track instanceof AlignmentTrack) {
                    alignmentTracks.add((AlignmentTrack) track);
                }
            }

            if (alignmentTracks.size() > 1) {
                TrackSelectionDialog<AlignmentTrack> alDlg = new TrackSelectionDialog<AlignmentTrack>(IGV.getMainFrame(), TrackSelectionDialog.SelectionMode.MULTIPLE, alignmentTracks);
                alDlg.setTitle("Select Alignment Tracks");
                alDlg.setVisible(true);
                if (alDlg.getIsCancelled()) return;

                alignmentTracks = alDlg.getSelectedTracks();
            }

            sashimiPlot = new SashimiPlot(FrameManager.getDefaultFrame(), alignmentTracks, geneTrack);
            //sashimiPlot.setShapeType(shapeType);
            sashimiPlot.setVisible(true);
        } else {
            //sashimiPlot.setShapeType(shapeType);
        }


    }

    private static class RepaintPopupMenuListener implements PopupMenuListener {

        Component component;

        RepaintPopupMenuListener(Component component) {
            this.component = component;
        }

        @Override
        public void popupMenuWillBecomeVisible(PopupMenuEvent e) {
            component.repaint();
        }

        @Override
        public void popupMenuWillBecomeInvisible(PopupMenuEvent e) {
            component.repaint();
        }

        @Override
        public void popupMenuCanceled(PopupMenuEvent e) {
            component.repaint();
        }
    }

    private static class Axis extends JComponent {

        private ReferenceFrame frame;

        Axis(ReferenceFrame frame) {
            this.frame = frame;
        }

        @Override
        protected void paintComponent(Graphics g) {
            super.paintComponent(g);
            Rectangle visibleRect = getVisibleRect();
            RenderContext context = new RenderContextImpl(this, (Graphics2D) g, frame, visibleRect);
            drawGenomicAxis(context, visibleRect);
        }

        /**
         * Draw axis displaying genomic coordinates
         *
         * @param context
         * @param trackRectangle
         */
        private void drawGenomicAxis(RenderContext context, Rectangle trackRectangle) {
            int numTicks = 4;
            int ticHeight = 5;

            double pixelPadding = trackRectangle.getWidth() / 20;
            int yLoc = ticHeight + 1;

            double origin = context.getOrigin();
            double locScale = context.getScale();

            //Pixel start/end positions of ruler
            double startPix = trackRectangle.getX() + pixelPadding;
            double endPix = trackRectangle.getMaxX() - pixelPadding;

            double ticIntervalPix = (endPix - startPix) / (numTicks - 1);
            double ticIntervalCoord = locScale * ticIntervalPix;

            int startCoord = (int) (origin + (locScale * startPix));

            Graphics2D g2D = context.getGraphic2DForColor(Color.black);

            g2D.drawLine((int) startPix, yLoc, (int) endPix, yLoc);

            for (int tic = 0; tic < numTicks; tic++) {
                int xLoc = (int) (startPix + tic * ticIntervalPix);
                g2D.drawLine(xLoc, yLoc, xLoc, yLoc - ticHeight);

                int ticCoord = (int) (startCoord + tic * ticIntervalCoord);
                String text = "" + ticCoord;
                Rectangle2D textBounds = g2D.getFontMetrics().getStringBounds(text, g2D);
                g2D.drawString(text, (int) (xLoc - textBounds.getWidth() / 2), (int) (yLoc + textBounds.getHeight()));
            }


        }
    }
}<|MERGE_RESOLUTION|>--- conflicted
+++ resolved
@@ -116,18 +116,14 @@
 
         spliceJunctionTracks = new ArrayList<SpliceJunctionFinderTrack>(alignmentTracks.size());
         int colorInd = 0;
-<<<<<<< HEAD
+
         for(AlignmentTrack alignmentTrack: alignmentTracks){
 
 
             AlignmentDataManager oldDataManager = alignmentTrack.getDataManager();
-            MemoryAlignmentDataManager dataManager = new MemoryAlignmentDataManager(oldDataManager, oldDataManager.getSpliceJunctionHelper().getLoadOptions());
+            MemoryAlignmentDataManager dataManager = new MemoryAlignmentDataManager(oldDataManager, oldDataManager.getSpliceJunctionLoadOptions());
 
             SpliceJunctionFinderTrack spliceJunctionTrack = new SpliceJunctionFinderTrack(alignmentTrack.getResourceLocator(), alignmentTrack.getName(), dataManager, true);
-=======
-        for (AlignmentTrack alignmentTrack : alignmentTracks) {
-            SpliceJunctionFinderTrack spliceJunctionTrack = new SpliceJunctionFinderTrack(alignmentTrack.getResourceLocator(), alignmentTrack.getName(), alignmentTrack.getDataManager(), true);
->>>>>>> 84009dec
 
             spliceJunctionTrack.setRendererClass(SashimiJunctionRenderer.class);
 
@@ -201,14 +197,7 @@
         getRenderer(trackComponent.track).setDataManager(dataManager);
         getRenderer(trackComponent.track).setCoverageTrack(coverageTrack);
 
-<<<<<<< HEAD
-        dataManager.getSpliceJunctionHelper().setMinJunctionCoverage(minJunctionCoverage);
-=======
-    private void setDataManager(TrackComponent<SpliceJunctionFinderTrack> spliceJunctionTrackComponent, final AlignmentDataManager dataManager, int minJunctionCoverage) {
-        getRenderer(spliceJunctionTrackComponent.track).setDataManager(dataManager);
-        dataManager.getEventBus().register(this);
         dataManager.setMinJunctionCoverage(minJunctionCoverage);
->>>>>>> 84009dec
 
         getRenderer(trackComponent.track).setBackground(getBackground());
     }
@@ -286,13 +275,10 @@
                      * will not persist at all. May be weird for users. Still has the problem that max/min do very different
                      * things.
                      */
-<<<<<<< HEAD
+
                     IAlignmentDataManager dataManager = getRenderer(trackComponent.track).getDataManager();
-                    SpliceJunctionHelper.LoadOptions loadOptions = dataManager.getSpliceJunctionHelper().getLoadOptions();
-=======
-                    AlignmentDataManager dataManager = getRenderer(trackComponent.track).getDataManager();
                     SpliceJunctionHelper.LoadOptions loadOptions = dataManager.getSpliceJunctionLoadOptions();
->>>>>>> 84009dec
+
                     String input = JOptionPane.showInputDialog("Set Minimum Junction Coverage", loadOptions.minJunctionCoverage);
                     if (input == null || input.length() == 0) return;
                     try {
