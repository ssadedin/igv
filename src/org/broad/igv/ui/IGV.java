--- conflicted
+++ resolved
@@ -1,4 +1,3 @@
-<<<<<<< HEAD
 /*
  * Copyright (c) 2007-2012 The Broad Institute, Inc.
  * SOFTWARE COPYRIGHT NOTICE
@@ -740,10 +739,13 @@
     }
 
 
+    final public void doViewPreferences() {
+             doViewPreferences(null);
+    }
     /**
      * Open the user preferences dialog
      */
-    final public void doViewPreferences() {
+    final public void doViewPreferences(final String tabToSelect) {
 
         UIUtilities.invokeOnEventThread(new Runnable() {
 
@@ -753,6 +755,9 @@
                         PreferenceManager.getInstance().getAsBoolean(PreferenceManager.SHOW_SINGLE_TRACK_PANE_KEY);
 
                 PreferencesEditor dialog = new PreferencesEditor(mainFrame, true);
+                if (tabToSelect != null) {
+                    dialog.selectTab(tabToSelect);
+                }
                 dialog.setVisible(true);
 
 
@@ -2254,7 +2259,8 @@
                     for (String p : tokens) {
                         ResourceLocator rl = new ResourceLocator(p);
                         if (names != null && idx < names.length) {
-                            rl.setName(names[idx]);
+                            String name = names[idx];                            
+                            rl.setName(name);
                         }
                         rl.setIndexPath(indexFile);
                         locators.add(rl);
@@ -2345,2476 +2351,4 @@
     }
 
 
-}
-=======
-/*
- * Copyright (c) 2007-2012 The Broad Institute, Inc.
- * SOFTWARE COPYRIGHT NOTICE
- * This software and its documentation are the copyright of the Broad Institute, Inc. All rights are reserved.
- *
- * This software is supplied without any warranty or guaranteed support whatsoever. The Broad Institute is not responsible for its use, misuse, or functionality.
- *
- * This software is licensed under the terms of the GNU Lesser General Public License (LGPL),
- * Version 2.1 which is available at http://www.opensource.org/licenses/lgpl-2.1.php.
- */
-
-/*
- * IGV.java
- *
- * Represents an IGV instance.
- *
- * Note:  Currently, only one instance is allowed per JVM.
- *
- */
-package org.broad.igv.ui;
-
-import com.jidesoft.swing.JideSplitPane;
-import org.apache.log4j.Logger;
-import org.broad.igv.DirectoryManager;
-import org.broad.igv.Globals;
-import org.broad.igv.PreferenceManager;
-import org.broad.igv.batch.BatchRunner;
-import org.broad.igv.batch.CommandListener;
-import org.broad.igv.exceptions.DataLoadException;
-import org.broad.igv.feature.*;
-import org.broad.igv.feature.genome.*;
-import org.broad.igv.lists.GeneList;
-import org.broad.igv.lists.GeneListManager;
-import org.broad.igv.lists.Preloader;
-import org.broad.igv.peaks.PeakCommandBar;
-import org.broad.igv.renderer.IGVFeatureRenderer;
-import org.broad.igv.sam.AlignmentTrack;
-import org.broad.igv.sam.reader.BAMHttpReader;
-import org.broad.igv.session.IGVSessionReader;
-import org.broad.igv.session.Session;
-import org.broad.igv.session.SessionReader;
-import org.broad.igv.session.UCSCSessionReader;
-import org.broad.igv.track.*;
-import org.broad.igv.ui.dnd.GhostGlassPane;
-import org.broad.igv.ui.event.AlignmentTrackEvent;
-import org.broad.igv.ui.event.AlignmentTrackEventListener;
-import org.broad.igv.ui.event.TrackGroupEvent;
-import org.broad.igv.ui.event.TrackGroupEventListener;
-import org.broad.igv.ui.panel.*;
-import org.broad.igv.ui.util.*;
-import org.broad.igv.ui.util.ProgressMonitor;
-import org.broad.igv.util.*;
-import org.broad.igv.variant.VariantTrack;
-import org.broad.tribble.util.SeekableFileStream;
-
-import javax.swing.*;
-import java.awt.*;
-import java.awt.event.*;
-import java.awt.geom.Rectangle2D;
-import java.awt.image.BufferedImage;
-import java.io.*;
-import java.lang.ref.SoftReference;
-import java.net.NoRouteToHostException;
-import java.util.*;
-import java.util.List;
-import java.util.concurrent.Future;
-import java.util.prefs.Preferences;
-
-import static org.broad.igv.ui.WaitCursorManager.CursorToken;
-
-/**
- * Represents an IGV instance, consisting of a main window and associated model.
- *
- * @author jrobinso
- */
-public class IGV {
-
-    private static Logger log = Logger.getLogger(IGV.class);
-    private static IGV theInstance;
-
-    // Window components
-    private Frame mainFrame;
-    private JRootPane rootPane;
-    private IGVContentPane contentPane;
-    private IGVMenuBar menuBar;
-
-    private StatusWindow statusWindow;
-
-    // Glass panes
-    Component glassPane;
-    GhostGlassPane dNdGlassPane;
-
-    // Cursors
-    public static Cursor fistCursor;
-    public static Cursor zoomInCursor;
-    public static Cursor zoomOutCursor;
-    public static Cursor dragNDropCursor;
-
-    //Session session;
-    Session session;
-
-    private GenomeManager genomeManager;
-    /**
-     * The gene track for the current genome, rendered in the FeaturePanel
-     */
-    private FeatureTrack geneTrack;
-
-    /**
-     * The sequence track for the current genome
-     */
-    private SequenceTrack sequenceTrack;
-
-    /**
-     * Attribute used to group tracks.  Normally "null".  Set from the "Tracks" menu.
-     */
-    private String groupByAttribute = null;
-
-
-    private Map<String, List<Track>> overlayTracksMap = new HashMap();
-    private Set<Track> overlaidTracks = new HashSet();
-
-    public static final String DATA_PANEL_NAME = "DataPanel";
-    public static final String FEATURE_PANEL_NAME = "FeaturePanel";
-
-
-    // Misc state
-    private LinkedList<String> recentSessionList = new LinkedList<String>();
-    private boolean isExportingSnapshot = false;
-
-    // Listeners
-    Collection<SoftReference<TrackGroupEventListener>> groupListeners =
-            Collections.synchronizedCollection(new ArrayList<SoftReference<TrackGroupEventListener>>());
-
-    Collection<SoftReference<AlignmentTrackEventListener>> alignmentTrackListeners =
-            Collections.synchronizedCollection(new ArrayList<SoftReference<AlignmentTrackEventListener>>());
-
-
-    public static IGV createInstance(Frame frame) {
-        if (theInstance != null) {
-            throw new RuntimeException("Only a single instance is allowed.");
-        }
-        theInstance = new IGV(frame);
-        return theInstance;
-    }
-
-    public static IGV getInstance() {
-        if (theInstance == null) {
-            throw new RuntimeException("IGV has not been initialized.  Must call createInstance(Frame) first");
-        }
-        return theInstance;
-    }
-
-    public static boolean hasInstance() {
-        return theInstance != null;
-    }
-
-    public static JRootPane getRootPane() {
-        return getInstance().rootPane;
-    }
-
-    public static Frame getMainFrame() {
-        return getInstance().mainFrame;
-    }
-
-
-    /**
-     * Creates new form IGV
-     */
-    private IGV(Frame frame) {
-
-        theInstance = this;
-
-        genomeManager = GenomeManager.getInstance();
-
-        mainFrame = frame;
-        mainFrame.addWindowListener(new WindowAdapter() {
-            @Override
-            public void windowClosing(WindowEvent windowEvent) {
-                windowCloseEvent();
-            }
-
-            @Override
-            public void windowClosed(WindowEvent windowEvent) {
-                windowCloseEvent();
-            }
-
-            private void windowCloseEvent() {
-                PreferenceManager.getInstance().setApplicationFrameBounds(mainFrame.getBounds());
-            }
-
-            @Override
-            public void windowLostFocus(WindowEvent windowEvent) {
-                // Start & stop tooltip manager to force any tooltip windows to close.
-                ToolTipManager.sharedInstance().setEnabled(false);
-                ToolTipManager.sharedInstance().setEnabled(true);
-                IGVPopupMenu.closeAll();
-            }
-
-
-            @Override
-            public void windowDeactivated(WindowEvent windowEvent) {
-                // Start & stop tooltip manager to force any tooltip windows to close.
-                ToolTipManager.sharedInstance().setEnabled(false);
-                ToolTipManager.sharedInstance().setEnabled(true);
-                IGVPopupMenu.closeAll();
-            }
-
-            @Override
-            public void windowActivated(WindowEvent windowEvent) {
-
-            }
-
-            @Override
-            public void windowGainedFocus(WindowEvent windowEvent) {
-
-            }
-        });
-
-
-        session = new Session(null);
-
-        // Create cursors
-        createHandCursor();
-        createZoomCursors();
-        createDragAndDropCursor();
-
-        // Create components
-        mainFrame.setTitle(UIConstants.APPLICATION_NAME);
-
-        if (mainFrame instanceof JFrame) {
-            JFrame jf = (JFrame) mainFrame;
-            rootPane = jf.getRootPane();
-        } else {
-            rootPane = new JRootPane();
-            mainFrame.add(rootPane);
-
-        }
-        contentPane = new IGVContentPane(this);
-        menuBar = new IGVMenuBar(this);
-
-        rootPane.setContentPane(contentPane);
-        rootPane.setJMenuBar(menuBar);
-        glassPane = rootPane.getGlassPane();
-        glassPane.setCursor(Cursor.getPredefinedCursor(Cursor.WAIT_CURSOR));
-        glassPane.addMouseListener(new MouseAdapter() {
-        });
-        dNdGlassPane = new GhostGlassPane();
-
-        mainFrame.pack();
-
-        // Set the application's previous location and size
-        Dimension screenBounds = Toolkit.getDefaultToolkit().getScreenSize();
-        Rectangle applicationBounds = PreferenceManager.getInstance().getApplicationFrameBounds();
-        int state = PreferenceManager.getInstance().getAsInt(PreferenceManager.FRAME_STATE_KEY);
-
-        if (applicationBounds == null || applicationBounds.getMaxX() > screenBounds.getWidth() ||
-                applicationBounds.getMaxY() > screenBounds.getHeight()) {
-            int width = Math.min(1150, (int) screenBounds.getWidth());
-            int height = Math.min(800, (int) screenBounds.getHeight());
-            applicationBounds = new Rectangle(0, 0, width, height);
-        }
-
-        //Certain components MUST be visible, so we set minimum size
-        //{@link MainPanel#addDataPanel}
-        mainFrame.setMinimumSize(new Dimension(300, 300));
-
-        mainFrame.setExtendedState(state);
-        mainFrame.setBounds(applicationBounds);
-
-        BAMHttpReader.cleanTempDir(BAMHttpReader.oneDay * 5);
-    }
-
-
-    public void repaint() {
-        mainFrame.repaint();
-    }
-
-
-    public GhostGlassPane getDnDGlassPane() {
-        return dNdGlassPane;
-    }
-
-    public void startDnD() {
-        rootPane.setGlassPane(dNdGlassPane);
-        dNdGlassPane.setVisible(true);
-    }
-
-    public void endDnD() {
-        rootPane.setGlassPane(glassPane);
-        glassPane.setVisible(false);
-    }
-
-    public Dimension getPreferredSize() {
-        return UIConstants.preferredSize;
-    }
-
-
-    public void addRegionOfInterest(RegionOfInterest roi) {
-        session.addRegionOfInterestWithNoListeners(roi);
-        RegionOfInterestPanel.setSelectedRegion(roi);
-        doRefresh();
-    }
-
-    void beginROI(JButton button) {
-        for (TrackPanel tp : getTrackPanels()) {
-            TrackPanelScrollPane tsv = tp.getScrollPane();
-            DataPanelContainer dpc = tsv.getDataPanel();
-            for (Component c : dpc.getComponents()) {
-                if (c instanceof DataPanel) {
-                    DataPanel dp = (DataPanel) c;
-                    RegionOfInterestTool regionOfInterestTool = new RegionOfInterestTool(dp, button);
-                    dp.setCurrentTool(regionOfInterestTool);
-                }
-            }
-        }
-
-
-    }
-
-    public void endROI() {
-        for (TrackPanel tp : getTrackPanels()) {
-            DataPanelContainer dp = tp.getScrollPane().getDataPanel();
-            dp.setCurrentTool(null);
-        }
-
-    }
-
-
-    public void chromosomeChangeEvent(String chrName) {
-        chromosomeChangeEvent(chrName, true);
-    }
-
-    public void chromosomeChangeEvent(String chrName, boolean updateCommandBar) {
-
-        contentPane.chromosomeChanged(chrName);
-        repaintDataAndHeaderPanels(updateCommandBar);
-
-    }
-
-    /**
-     * Repaint panels containing data, specifically the dataTrackPanel,
-     * featureTrackPanel, and headerPanel.
-     */
-    public void repaintDataAndHeaderPanels() {
-        repaintDataAndHeaderPanels(true);
-    }
-
-    /**
-     * Repaint the header and data panels.
-     * <p/>
-     * Note:  If running in Batch mode a monitor is used to force synchrnous painting.  This is neccessary as the
-     * paint() command triggers loading of data.  If allowed to proceed asynchronously the "snapshot" batch command
-     * might execute before the data from a previous command has loaded.
-     *
-     * @param updateCommandBar
-     */
-    public void repaintDataAndHeaderPanels(boolean updateCommandBar) {
-        if (Globals.isBatch()) {
-            if (SwingUtilities.isEventDispatchThread()) {
-                rootPane.paintImmediately(rootPane.getBounds());
-            } else {
-                synchronized (this) {
-                    Runnable r = new Runnable() {
-                        public void run() {
-                            synchronized (IGV.this) {
-                                rootPane.paintImmediately(rootPane.getBounds());
-                                IGV.this.notify();
-                            }
-                        }
-                    };
-                    UIUtilities.invokeOnEventThread(r);
-                    try {
-                        // Wait a maximum of 5 minutes
-                        this.wait(5 * 60 * 1000);
-                    } catch (InterruptedException e) {
-                        // Just continue
-                    }
-                }
-            }
-        } else {
-            rootPane.repaint();
-        }
-        if (updateCommandBar) {
-            contentPane.updateCurrentCoordinates();
-        }
-    }
-
-    /**
-     * Repaint the data panels.  Deprecated, but kept for backwards compatibility.
-     */
-    public void repaintDataPanels() {
-        repaintDataAndHeaderPanels(false);
-    }
-
-    public void repaintNamePanels() {
-        for (TrackPanel tp : getTrackPanels()) {
-            tp.getScrollPane().getNamePanel().repaint();
-        }
-
-    }
-
-    public void repaintStatusAndZoomSlider() {
-        contentPane.getCommandBar().repaint();
-    }
-
-
-    public void selectGenomeFromList(String genome) {
-        contentPane.getCommandBar().selectGenomeFromList(genome);
-    }
-
-    public Collection<String> getSelectableGenomeIDs() {
-        return contentPane.getCommandBar().getSelectableGenomeIDs();
-    }
-
-
-    public void doDefineGenome(ProgressMonitor monitor) {
-
-        ProgressBar bar = null;
-        File archiveFile = null;
-
-        CursorToken token = WaitCursorManager.showWaitCursor();
-        try {
-            GenomeBuilderDialog genomeBuilderDialog = new GenomeBuilderDialog(mainFrame, this);
-            genomeBuilderDialog.setVisible(true);
-
-            File genomeZipFile = genomeBuilderDialog.getArchiveFile();
-            if (genomeBuilderDialog.isCanceled() || genomeZipFile == null) {
-                return;
-            }
-
-            if (monitor != null) {
-                bar = ProgressBar.showProgressDialog(mainFrame, "Defining Genome...", monitor, false);
-            }
-
-            String cytobandFileName = genomeBuilderDialog.getCytobandFileName();
-            String refFlatFileName = genomeBuilderDialog.getRefFlatFileName();
-            String fastaFileName = genomeBuilderDialog.getFastaFileName();
-            String chrAliasFile = genomeBuilderDialog.getChrAliasFileName();
-            String genomeDisplayName = genomeBuilderDialog.getGenomeDisplayName();
-            String genomeId = genomeBuilderDialog.getGenomeId();
-            String genomeFileName = genomeBuilderDialog.getArchiveFileName();
-
-
-            GenomeListItem genomeListItem = getGenomeManager().defineGenome(
-                    genomeZipFile, cytobandFileName, refFlatFileName,
-                    fastaFileName, chrAliasFile, genomeDisplayName,
-                    genomeId, genomeFileName, monitor);
-
-            if (genomeListItem != null) {
-                enableRemoveGenomes();
-
-                contentPane.getCommandBar().addToUserDefinedGenomeItemList(genomeListItem);
-                contentPane.getCommandBar().selectGenomeFromListWithNoImport(genomeListItem.getId());
-            }
-            if (monitor != null) {
-                monitor.fireProgressChange(100);
-            }
-
-        } catch (MaximumContigGenomeException e) {
-
-            String genomePath = "";
-            if (archiveFile != null) {
-                genomePath = archiveFile.getAbsolutePath();
-            }
-
-            log.error("Failed to define genome: " + genomePath, e);
-
-            JOptionPane.showMessageDialog(mainFrame, "Failed to define the current genome " +
-                    genomePath + "\n" + e.getMessage());
-        } catch (GenomeException e) {
-            log.error("Failed to define genome.", e);
-            MessageUtils.showMessage(e.getMessage());
-        } catch (Exception e) {
-            String genomePath = "";
-            if (archiveFile != null) {
-                genomePath = archiveFile.getAbsolutePath();
-            }
-
-            log.error("Failed to define genome: " + genomePath, e);
-            MessageUtils.showMessage("Unexpected error while importing a genome: " + e.getMessage());
-        } finally {
-            if (bar != null) {
-                bar.close();
-            }
-            WaitCursorManager.removeWaitCursor(token);
-        }
-    }
-
-    public GenomeListItem getGenomeSelectedInDropdown() {
-        return contentPane.getCommandBar().getGenomeSelectedInDropdown();
-    }
-
-    /**
-     * Gets the collection of genome display names currently in use.
-     *
-     * @return Set of display names.
-     */
-    public Collection<String> getGenomeDisplayNames() {
-        return contentPane.getCommandBar().getGenomeDisplayNames();
-    }
-
-    public Collection<String> getGenomeIds() {
-        return contentPane.getCommandBar().getGenomeIds();
-    }
-
-
-    /**
-     * Load a .genome file directly.  This method really belongs in IGVMenuBar.
-     *
-     * @param monitor
-     * @return
-     */
-
-    public void doLoadGenome(ProgressMonitor monitor) {
-
-        ProgressBar bar = null;
-        File file = null;
-        CursorToken token = WaitCursorManager.showWaitCursor();
-        try {
-            File importDirectory = PreferenceManager.getInstance().getLastGenomeImportDirectory();
-            if (importDirectory == null) {
-                PreferenceManager.getInstance().setLastGenomeImportDirectory(DirectoryManager.getUserDirectory());
-            }
-
-            // Display the dialog
-            file = FileDialogUtils.chooseFile("Load Genome", importDirectory, FileDialog.LOAD);
-
-            // If a file selection was made
-            if (file != null) {
-                if (monitor != null) {
-                    bar = ProgressBar.showProgressDialog(mainFrame, "Loading Genome...", monitor, false);
-                }
-
-                loadGenome(file.getAbsolutePath(), monitor);
-
-            }
-        } catch (IOException e) {
-            MessageUtils.showMessage("<html>Error loading: " + file.getAbsolutePath() + "<br>" + e.getMessage());
-            log.error("Error loading: " + file.getAbsolutePath(), e);
-        } finally {
-            WaitCursorManager.removeWaitCursor(token);
-            if (monitor != null) {
-                monitor.fireProgressChange(100);
-            }
-
-            if (bar != null) {
-                bar.close();
-            }
-        }
-
-    }
-
-    public void loadGenome(String path, ProgressMonitor monitor) throws IOException {
-
-        File file = new File(path);
-        if (file.exists()) {
-            File directory = file.getParentFile();
-            PreferenceManager.getInstance().setLastGenomeImportDirectory(directory);
-        }
-
-        Genome genome = getGenomeManager().loadGenome(path, monitor);
-        //If genome loading cancelled
-        if (genome == null) return;
-
-        final String name = genome.getDisplayName();
-        final String id = genome.getId();
-
-        GenomeListItem genomeListItem = new GenomeListItem(name, path, id, true);
-        getGenomeManager().addUserDefineGenomeItem(genomeListItem);
-
-        contentPane.getCommandBar().addToUserDefinedGenomeItemList(genomeListItem);
-        contentPane.getCommandBar().selectGenomeFromListWithNoImport(genomeListItem.getId());
-
-        // Reset the session (unload all tracks)
-        resetSession(null);
-
-
-    }
-
-
-    public void enableExtrasMenu() {
-
-        menuBar.enableExtrasMenu();
-    }
-
-    /**
-     * Load a collection of tracks in a background thread.
-     * <p/>
-     * Note: Most of the code here is to adjust the scrollbars and split pane after loading
-     *
-     * @param locators
-     */
-    public void loadTracks(final Collection<ResourceLocator> locators) {
-
-        contentPane.getStatusBar().setMessage("Loading ...");
-
-        log.debug("Run loadTracks");
-
-
-        if (locators != null && !locators.isEmpty()) {
-
-            // NOTE:  this work CANNOT be done on the dispatch thread, it will potentially cause deadlock if
-            // dialogs are opened or other Swing tasks are done.
-
-            NamedRunnable runnable = new NamedRunnable() {
-                public void run() {
-                    // get current track count per panel.  Needed to detect which panels
-                    // changed.  Also record panel sizes
-                    final HashMap<TrackPanelScrollPane, Integer> trackCountMap = new HashMap();
-                    final HashMap<TrackPanelScrollPane, Integer> panelSizeMap = new HashMap();
-                    for (TrackPanel tp : getTrackPanels()) {
-                        TrackPanelScrollPane sp = tp.getScrollPane();
-                        trackCountMap.put(sp, sp.getDataPanel().getAllTracks().size());
-                        panelSizeMap.put(sp, sp.getDataPanel().getHeight());
-                    }
-
-                    loadResources(locators);
-
-                    double totalHeight = 0;
-                    for (TrackPanel tp : getTrackPanels()) {
-                        TrackPanelScrollPane sp = tp.getScrollPane();
-                        if (trackCountMap.containsKey(sp)) {
-                            int prevTrackCount = trackCountMap.get(sp).intValue();
-                            if (prevTrackCount != sp.getDataPanel().getAllTracks().size()) {
-                                int scrollPosition = panelSizeMap.get(sp);
-                                if (prevTrackCount != 0 && sp.getVerticalScrollBar().isShowing()) {
-                                    sp.getVerticalScrollBar().setMaximum(sp.getDataPanel().getHeight());
-                                    sp.getVerticalScrollBar().setValue(scrollPosition);
-                                }
-                            }
-                        }
-                        // Give a maximum "weight" of 300 pixels to each panel.  If there are no tracks, give zero
-                        if (sp.getTrackPanel().getTracks().size() > 0)
-                            totalHeight += Math.min(300, sp.getTrackPanel().getPreferredPanelHeight());
-                    }
-
-                    // Adjust dividers for data panel.  The data panel divider can be
-                    // zero if there are no data tracks loaded.
-                    final JideSplitPane centerSplitPane = contentPane.getMainPanel().getCenterSplitPane();
-                    int htotal = centerSplitPane.getHeight();
-                    int y = 0;
-                    int i = 0;
-                    for (Component c : centerSplitPane.getComponents()) {
-                        if (c instanceof TrackPanelScrollPane) {
-                            final TrackPanel trackPanel = ((TrackPanelScrollPane) c).getTrackPanel();
-                            if (trackPanel.getTracks().size() > 0) {
-                                int panelWeight = Math.min(300, trackPanel.getPreferredPanelHeight());
-                                int dh = (int) ((panelWeight / totalHeight) * htotal);
-                                y += dh;
-                            }
-                            centerSplitPane.setDividerLocation(i, y);
-                            i++;
-                        }
-                    }
-
-                    contentPane.getMainPanel().invalidate();
-                    IGV.getInstance().showLoadedTrackCount();
-
-                    boolean affective = PreferenceManager.getInstance().getAsBoolean(PreferenceManager.AFFECTIVE_ENABLE);
-                    if (affective) {
-                        contentPane.getCommandBar().updateChromosomeDropdown();
-                    }
-
-
-                }
-
-                public String getName() {
-                    return "Load Tracks";
-                }
-            };
-
-            LongRunningTask.submit(runnable);
-        }
-
-        log.debug("Finish loadTracks");
-
-    }
-
-
-    public void setGeneList(String listID) {
-        setGeneList(listID, true);
-    }
-
-    public void setGeneList(final String listID, final boolean recordHistory) {
-
-        //LongRunningTask.submit(new NamedRunnable() {
-        //    public String getName() {
-        //        return "setGeneList";
-        //    }
-        //
-        //    public void run() {
-
-        final CursorToken token = WaitCursorManager.showWaitCursor();
-
-        SwingUtilities.invokeLater(new NamedRunnable() {
-            public void run() {
-                try {
-                    if (listID == null) {
-                        session.setCurrentGeneList(null);
-                    } else {
-                        GeneList gl = GeneListManager.getInstance().getGeneList(listID);
-
-                        if (recordHistory) {
-                            session.getHistory().push("List: " + listID, 0);
-                        }
-                        session.setCurrentGeneList(gl);
-                    }
-                    Preloader.preload();
-                    resetFrames();
-                } finally {
-                    WaitCursorManager.removeWaitCursor(token);
-
-                }
-            }
-
-            public String getName() {
-                return "Set gene list";
-            }
-        });
-        //  }
-        // });
-
-
-    }
-
-    public void setDefaultFrame(String searchString) {
-        FrameManager.setToDefaultFrame(searchString);
-        resetFrames();
-    }
-
-    public void resetFrames() {
-        contentPane.getMainPanel().headerPanelContainer.createHeaderPanels();
-        for (TrackPanel tp : getTrackPanels()) {
-            tp.createDataPanels();
-        }
-
-        contentPane.getCommandBar().setGeneListMode(FrameManager.isGeneListMode());
-        contentPane.getMainPanel().revalidate();
-        contentPane.getMainPanel().applicationHeaderPanel.revalidate();
-        contentPane.getMainPanel().repaint();
-    }
-
-
-    public void enableRemoveGenomes() {
-
-        menuBar.enableRemoveGenomes();
-
-    }
-
-
-    final public void doViewPreferences() {
-             doViewPreferences(null);
-    }
-    /**
-     * Open the user preferences dialog
-     */
-    final public void doViewPreferences(final String tabToSelect) {
-
-        UIUtilities.invokeOnEventThread(new Runnable() {
-
-            public void run() {
-
-                boolean originalSingleTrackValue =
-                        PreferenceManager.getInstance().getAsBoolean(PreferenceManager.SHOW_SINGLE_TRACK_PANE_KEY);
-
-                PreferencesEditor dialog = new PreferencesEditor(mainFrame, true);
-                if (tabToSelect != null) {
-                    dialog.selectTab(tabToSelect);
-                }
-                dialog.setVisible(true);
-
-
-                if (dialog.isCanceled()) {
-                    resetStatusMessage();
-                    return;
-
-                }
-
-
-                try {
-
-                    //Should data and feature panels be combined ?
-                    boolean singlePanel = PreferenceManager.getInstance().getAsBoolean(PreferenceManager.SHOW_SINGLE_TRACK_PANE_KEY);
-                    if (originalSingleTrackValue != singlePanel) {
-                        JOptionPane.showMessageDialog(mainFrame, "Panel option change will take affect after restart.");
-                    }
-
-
-                } finally {
-
-                    // Update the state of the current tracks for drawing purposes
-                    doRefresh();
-                    resetStatusMessage();
-
-                }
-
-
-            }
-        });
-    }
-
-    final public void saveStateForExit() {
-
-        // Store recent sessions
-        if (!getRecentSessionList().isEmpty()) {
-
-            int size = getRecentSessionList().size();
-            if (size > UIConstants.NUMBER_OF_RECENT_SESSIONS_TO_LIST) {
-                size = UIConstants.NUMBER_OF_RECENT_SESSIONS_TO_LIST;
-            }
-
-            String recentSessions = "";
-            for (int i = 0; i <
-                    size; i++) {
-                recentSessions += getRecentSessionList().get(i);
-
-                if (i < (size - 1)) {
-                    recentSessions += ";";
-                }
-
-            }
-            PreferenceManager.getInstance().remove(PreferenceManager.RECENT_SESSION_KEY);
-            PreferenceManager.getInstance().setRecentSessions(recentSessions);
-        }
-
-        // Save application location and size
-        PreferenceManager.getInstance().setApplicationFrameBounds(mainFrame.getBounds());
-        PreferenceManager.getInstance().put(PreferenceManager.FRAME_STATE_KEY, "" + mainFrame.getExtendedState());
-
-    }
-
-    final public void doShowAttributeDisplay(boolean enableAttributeView) {
-
-        boolean oldState = PreferenceManager.getInstance().getAsBoolean(PreferenceManager.SHOW_ATTRIBUTE_VIEWS_KEY);
-
-        // First store the newly requested state
-        PreferenceManager.getInstance().setShowAttributeView(enableAttributeView);
-
-        //menuItem.setSelected(enableAttributeView);
-
-        // Now, if the state has actually change we
-        // need to refresh everything
-        if (oldState != enableAttributeView) {
-            doRefresh();
-        }
-
-
-    }
-
-
-    final public void doRefresh() {
-
-        contentPane.getMainPanel().revalidate();
-        mainFrame.repaint();
-        //getContentPane().repaint();
-    }
-
-    final public void refreshCommandBar() {
-        contentPane.getCommandBar().updateCurrentCoordinates();
-    }
-
-
-// TODO -- move all of this attribute stuf out of IGV,  perhaps to
-
-    // some Attribute helper class.
-
-    final public void doSelectDisplayableAttribute() {
-
-        List<String> allAttributes = AttributeManager.getInstance().getAttributeNames();
-        Set<String> hiddenAttributes = IGV.getInstance().getSession().getHiddenAttributes();
-        final CheckListDialog dlg = new CheckListDialog(mainFrame, allAttributes, hiddenAttributes, false);
-        dlg.setVisible(true);
-
-        if (!dlg.isCanceled()) {
-            IGV.getInstance().getSession().setHiddenAttributes(dlg.getNonSelections());
-            doRefresh();
-        }
-    }
-
-
-    final public void saveImage(Component target) {
-        saveImage(target, "igv_snapshot");
-    }
-
-    final public void saveImage(Component target, String title) {
-        contentPane.getStatusBar().setMessage("Creating image...");
-        File defaultFile = new File(title + ".png");
-        createSnapshot(target, defaultFile);
-    }
-
-    public boolean isExportingSnapshot() {
-        return isExportingSnapshot;
-    }
-
-    final public void createSnapshot(final Component target, final File defaultFile) {
-
-        CursorToken token = WaitCursorManager.showWaitCursor();
-        contentPane.getStatusBar().setMessage("Exporting image: " + defaultFile.getAbsolutePath());
-        File file = selectSnapshotFile(defaultFile);
-        if (file == null) {
-            return;
-        }
-
-        try {
-            createSnapshotNonInteractive(target, file);
-        } catch (IOException e) {
-            log.error("Error creating exporting image ", e);
-            MessageUtils.showMessage(("Error creating the image file: " + defaultFile + "<br> "
-                    + e.getMessage()));
-        } finally {
-            WaitCursorManager.removeWaitCursor(token);
-            resetStatusMessage();
-        }
-
-    }
-
-
-    public void createSnapshotNonInteractive(File file) throws IOException {
-        createSnapshotNonInteractive(contentPane.getMainPanel(), file);
-    }
-
-    public void createSnapshotNonInteractive(Component target, File file) throws IOException {
-
-        log.debug("Creating snapshot: " + file.getName());
-
-        String extension = FileUtils.getFileExtension(file.getAbsolutePath());
-
-        SnapshotFileChooser.SnapshotFileType type = SnapshotFileChooser.getSnapshotFileType(extension);
-
-        // If valid extension
-        IOException exc = null;
-        if (type != SnapshotFileChooser.SnapshotFileType.NULL) {
-
-            //boolean doubleBuffered = RepaintManager.currentManager(contentPane).isDoubleBufferingEnabled();
-            try {
-                setExportingSnapshot(true);
-                SnapshotUtilities.doComponentSnapshot(target, file, type);
-            } finally {
-                setExportingSnapshot(false);
-            }
-            log.debug("Finished creating snapshot: " + file.getName());
-            if (exc != null) throw exc;
-        } else {
-            log.error("Unknown file extension " + extension);
-        }
-    }
-
-    public File selectSnapshotFile(File defaultFile) {
-
-        File snapshotDirectory = PreferenceManager.getInstance().getLastSnapshotDirectory();
-
-        JFileChooser fc = new SnapshotFileChooser(snapshotDirectory, defaultFile);
-        fc.showSaveDialog(mainFrame);
-        File file = fc.getSelectedFile();
-
-        // If a file selection was made
-        if (file != null) {
-            File directory = file.getParentFile();
-            if (directory != null) {
-                PreferenceManager.getInstance().setLastSnapshotDirectory(directory);
-            }
-
-        }
-
-        return file;
-    }
-
-
-    private void createZoomCursors() throws HeadlessException, IndexOutOfBoundsException {
-        if (zoomInCursor == null || zoomOutCursor == null) {
-            final Image zoomInImage = IconFactory.getInstance().getIcon(IconFactory.IconID.ZOOM_IN).getImage();
-            final Image zoomOutImage = IconFactory.getInstance().getIcon(IconFactory.IconID.ZOOM_OUT).getImage();
-            final Point hotspot = new Point(10, 10);
-            zoomInCursor = mainFrame.getToolkit().createCustomCursor(zoomInImage, hotspot, "Zoom in");
-            zoomOutCursor = mainFrame.getToolkit().createCustomCursor(zoomOutImage, hotspot, "Zoom out");
-
-        }
-
-    }
-
-    private void createHandCursor() throws HeadlessException, IndexOutOfBoundsException {
-        /*if (handCursor == null) {
-            BufferedImage handImage = new BufferedImage(32, 32, BufferedImage.TYPE_INT_ARGB);
-
-            // Make backgroun transparent
-            Graphics2D g = handImage.createGraphics();
-            g.setComposite(AlphaComposite.getInstance(AlphaComposite.CLEAR, 0.0f));
-            Rectangle2D.Double rect = new Rectangle2D.Double(0, 0, 32, 32);
-            g.fill(rect);
-
-            // Draw hand image in middle
-            g = handImage.createGraphics();
-            g.drawImage(IconFactory.getInstance().getIcon(IconFactory.IconID.OPEN_HAND).getImage(), 0, 0, null);
-            handCursor = getToolkit().createCustomCursor(handImage, new Point(8, 6), "Move");
-        }*/
-
-        if (fistCursor == null) {
-            BufferedImage handImage = new BufferedImage(32, 32, BufferedImage.TYPE_INT_ARGB);
-
-            // Make backgroun transparent
-            Graphics2D g = handImage.createGraphics();
-            g.setComposite(AlphaComposite.getInstance(
-                    AlphaComposite.CLEAR, 0.0f));
-            Rectangle2D.Double rect = new Rectangle2D.Double(0, 0, 32, 32);
-            g.fill(rect);
-
-            // Draw hand image in middle
-            g = handImage.createGraphics();
-            g.drawImage(IconFactory.getInstance().getIcon(IconFactory.IconID.FIST).getImage(), 0, 0, null);
-            fistCursor = mainFrame.getToolkit().createCustomCursor(handImage, new Point(8, 6), "Move");
-        }
-
-    }
-
-    private void createDragAndDropCursor()
-            throws HeadlessException, IndexOutOfBoundsException {
-
-        if (dragNDropCursor == null) {
-            ImageIcon icon =
-                    IconFactory.getInstance().getIcon(
-                            IconFactory.IconID.DRAG_AND_DROP);
-
-            int width = icon.getIconWidth();
-            int height = icon.getIconHeight();
-
-            BufferedImage dragNDropImage =
-                    new BufferedImage(width, height, BufferedImage.TYPE_INT_ARGB);
-
-            // Make background transparent
-            Graphics2D g = dragNDropImage.createGraphics();
-            g.setComposite(AlphaComposite.getInstance(
-                    AlphaComposite.CLEAR, 0.0f));
-            Rectangle2D.Double rect = new Rectangle2D.Double(0, 0, width, height);
-            g.fill(rect);
-
-            // Draw DND image
-            g =
-                    dragNDropImage.createGraphics();
-            Image image = icon.getImage();
-            g.drawImage(image, 0, 0, null);
-            dragNDropCursor =
-                    mainFrame.getToolkit().createCustomCursor(
-                            dragNDropImage, new Point(0, 0), "Drag and Drop");
-        }
-
-    }
-
-    public void resetSession(String sessionPath) {
-
-        LRUCache.clearCaches();
-
-        AttributeManager.getInstance().clearAllAttributes();
-
-        String tile = sessionPath == null ? UIConstants.APPLICATION_NAME : sessionPath;
-        mainFrame.setTitle(tile);
-
-        menuBar.resetSessionActions();
-
-        AttributeManager.getInstance().clearAllAttributes();
-
-        if (session == null) {
-            session = new Session(sessionPath);
-        } else {
-            session.reset(sessionPath);
-        }
-
-        alignmentTrackListeners.clear();
-        groupListeners.clear();
-
-        contentPane.getMainPanel().resetPanels();
-
-        //TODO -- this is a very blunt and dangerous way to clean up -- change to close files associated with this session
-        SeekableFileStream.closeAllInstances();
-
-        doRefresh();
-
-    }
-
-    /**
-     * Set the status bar message.  If the message equals "Done." intercept
-     * and reset to the default "quite" message,  currently the number of tracks
-     * loaded.
-     *
-     * @param message
-     */
-    public void setStatusBarMessage(String message) {
-        if (message.equals("Done.")) {
-            resetStatusMessage();
-        }
-        contentPane.getStatusBar().setMessage(message);
-    }
-
-    /**
-     * Set the status bar message.  If the message equals "Done." intercept
-     * and reset to the default "quite" message,  currently the number of tracks
-     * loaded.
-     *
-     * @param message
-     */
-    public void setStatusBarPosition(String message) {
-        contentPane.getStatusBar().setMessage2(message);
-    }
-
-    /**
-     * Resets factory settings. this is not the same as reset user defaults
-     * DO NOT DELETE used when debugging
-     */
-    public void resetToFactorySettings() {
-
-        try {
-            PreferenceManager.getInstance().clear();
-            boolean isShow = PreferenceManager.getInstance().getAsBoolean(PreferenceManager.SHOW_ATTRIBUTE_VIEWS_KEY);
-            doShowAttributeDisplay(isShow);
-            Preferences prefs = Preferences.userNodeForPackage(Globals.class);
-            prefs.remove(DirectoryManager.IGV_DIR_USERPREF);
-            doRefresh();
-
-        } catch (Exception e) {
-            String message = "Failure while resetting preferences!";
-            log.error(message, e);
-            MessageUtils.showMessage(message + ": " + e.getMessage());
-        }
-
-    }
-
-    public void setFilterMatchAll(boolean value) {
-        menuBar.setFilterMatchAll(value);
-    }
-
-    public boolean isFilterMatchAll() {
-        return menuBar.isFilterMatchAll();
-    }
-
-    public void setFilterShowAllTracks(boolean value) {
-        menuBar.setFilterShowAllTracks(value);
-
-    }
-
-    public boolean isFilterShowAllTracks() {
-        return menuBar.isFilterShowAllTracks();
-    }
-
-    /**
-     * Add a new data panel set
-     */
-    public TrackPanelScrollPane addDataPanel(String name) {
-        return contentPane.getMainPanel().addDataPanel(name);
-    }
-
-
-    /**
-     * Return the panel with the given name.  This is called infrequently, and doesn't need to be fast (linear
-     * search is fine).
-     *
-     * @param name
-     * @return
-     */
-    public TrackPanel getTrackPanel(String name) {
-        for (TrackPanel sp : getTrackPanels()) {
-            if (name.equals(sp.getName())) {
-                return sp;
-            }
-        }
-
-        // If we get this far this is a new panel
-        TrackPanelScrollPane sp = addDataPanel(name);
-        return sp.getTrackPanel();
-    }
-
-
-    /**
-     * Return an ordered list of track panels.  This method is provided primarily for storing sessions, where
-     * the track panels need to be stored in order.
-     */
-    public List<TrackPanel> getTrackPanels() {
-        return contentPane.getMainPanel().getTrackPanels();
-    }
-
-
-    public boolean scrollToTrack(String trackName) {
-        for (TrackPanel tp : getTrackPanels()) {
-            if (tp.getScrollPane().getNamePanel().scrollTo(trackName)) {
-                return true;
-            }
-        }
-        return false;
-    }
-
-
-    public Session getSession() {
-        return session;
-    }
-
-    /**
-     * Restore a session file, and optionally go to a locus.  Called upon startup and from user action.
-     *
-     * @param sessionFile
-     * @param locus
-     */
-    final public void doRestoreSession(final File sessionFile, final String locus) {
-
-        if (sessionFile.exists()) {
-
-            doRestoreSession(sessionFile.getAbsolutePath(), locus, false);
-
-        } else {
-            String message = "Session file does not exist! : " + sessionFile.getAbsolutePath();
-            log.error(message);
-            MessageUtils.showMessage(message);
-        }
-
-    }
-
-    /**
-     * Load a session file, possibly asynchronously (if on the event dispatch thread).
-     *
-     * @param sessionPath
-     * @param locus
-     * @param merge
-     */
-    public void doRestoreSession(final String sessionPath,
-                                 final String locus,
-                                 final boolean merge) {
-
-        Runnable runnable = new Runnable() {
-            public void run() {
-                restoreSessionSynchronous(sessionPath, locus, merge);
-            }
-        };
-
-        if (SwingUtilities.isEventDispatchThread()) {
-            LongRunningTask.submit(runnable);
-        } else {
-            runnable.run();
-        }
-
-    }
-
-    /**
-     * Load a session file in the current thread.  This should not be called from the event dispatch thread.
-     *
-     * @param merge
-     * @param sessionPath
-     * @param locus
-     * @return true if successful
-     */
-    public boolean restoreSessionSynchronous(String sessionPath, String locus, boolean merge) {
-        InputStream inputStream = null;
-        try {
-            if (!merge) {
-                // Do this first, it closes all open SeekableFileStreams.
-                resetSession(sessionPath);
-            }
-
-            setStatusBarMessage("Opening session...");
-            inputStream = new BufferedInputStream(ParsingUtils.openInputStreamGZ(new ResourceLocator(sessionPath)));
-
-            boolean isUCSC = sessionPath.endsWith(".session");
-            final SessionReader sessionReader = isUCSC ?
-                    new UCSCSessionReader(this) :
-                    new IGVSessionReader(this);
-
-            sessionReader.loadSession(inputStream, session, sessionPath);
-
-            String searchText = locus == null ? session.getLocus() : locus;
-
-            // NOTE: Nothing to do if chr == all
-            if (!FrameManager.isGeneListMode() && searchText != null &&
-                    !searchText.equals(Globals.CHR_ALL) && searchText.trim().length() > 0) {
-                goToLocus(searchText);
-            }
-
-
-            mainFrame.setTitle(UIConstants.APPLICATION_NAME + " - Session: " + sessionPath);
-            LRUCache.clearCaches();
-
-
-            double[] dividerFractions = session.getDividerFractions();
-            if (dividerFractions != null) {
-                contentPane.getMainPanel().setDividerFractions(dividerFractions);
-            }
-            session.clearDividerLocations();
-
-            //If there's a RegionNavigatorDialog, kill it.
-            //this could be done through the Observer that RND uses, I suppose.  Not sure that's cleaner
-            RegionNavigatorDialog.destroyActiveInstance();
-
-            if (!getRecentSessionList().contains(sessionPath)) {
-                getRecentSessionList().addFirst(sessionPath);
-            }
-            doRefresh();
-            return true;
-
-        } catch (Exception e) {
-            log.error("Error loading session", e);
-            String message = "Error loading session session : <br>&nbsp;&nbsp;" + sessionPath + "<br>" +
-                    e.getMessage();
-            MessageUtils.showMessage(message);
-            return false;
-
-        } finally {
-            if (inputStream != null) {
-                try {
-                    inputStream.close();
-                } catch (IOException iOException) {
-                    log.error("Error closing session stream", iOException);
-                }
-                resetStatusMessage();
-            }
-        }
-    }
-
-
-    /**
-     * Reset the default status message, which is the number of tracks loaded.
-     */
-    public void resetStatusMessage() {
-        contentPane.getStatusBar().setMessage("" +
-                getVisibleTrackCount() + " tracks loaded");
-
-    }
-
-
-    public void rebuildGenomeDropdownList(Set excludedArchivesUrls) {
-        contentPane.getCommandBar().rebuildGenomeItemList(excludedArchivesUrls);
-    }
-
-    public void showLoadedTrackCount() {
-
-        final int visibleTrackCount = getVisibleTrackCount();
-        contentPane.getStatusBar().setMessage("" +
-                visibleTrackCount + (visibleTrackCount == 1 ? " track" : " tracks"));
-    }
-
-    private void closeWindow(final ProgressBar progressBar) {
-        UIUtilities.invokeOnEventThread(new Runnable() {
-            public void run() {
-                progressBar.close();
-            }
-        });
-    }
-
-    /**
-     * Method provided to jump to a locus synchronously.  Used for port command options
-     *
-     * @param locus
-     */
-    public void goToLocus(String locus) {
-        contentPane.getCommandBar().searchByLocus(locus);
-    }
-
-    /**
-     * To to multiple loci,  creating a new gene list if required.  This method is provided to support control of
-     * multiple panels from a command or external program.
-     *
-     * @param loci
-     */
-    public void goToLociList(List<String> loci) {
-
-        List<ReferenceFrame> frames = FrameManager.getFrames();
-        if (frames.size() == loci.size()) {
-            for (int i = 0; i < loci.size(); i++) {
-                frames.get(i).setInterval(new Locus(loci.get(i)));
-            }
-            repaint();
-        } else {
-            GeneList geneList = new GeneList("", loci, false);
-            getSession().setCurrentGeneList(geneList);
-            resetFrames();
-        }
-
-    }
-
-    public void tweakPanelDivider() {
-        contentPane.getMainPanel().tweakPanelDivider();
-    }
-
-    public void removeDataPanel(String name) {
-        contentPane.getMainPanel().removeDataPanel(name);
-    }
-
-    public void layoutMainPanel() {
-        contentPane.getMainPanel().doLayout();
-    }
-
-    public MainPanel getMainPanel() {
-        return contentPane.getMainPanel();
-    }
-
-    public void setExportingSnapshot(boolean exportingSnapshot) {
-        isExportingSnapshot = exportingSnapshot;
-        if (isExportingSnapshot) {
-            RepaintManager.currentManager(contentPane).setDoubleBufferingEnabled(false);
-        } else {
-            RepaintManager.currentManager(contentPane).setDoubleBufferingEnabled(true);
-        }
-    }
-
-    public LinkedList<String> getRecentSessionList() {
-        return recentSessionList;
-    }
-
-    public void setRecentSessionList(LinkedList<String> recentSessionList) {
-        this.recentSessionList = recentSessionList;
-    }
-
-    public IGVContentPane getContentPane() {
-        return contentPane;
-    }
-
-    public GenomeManager getGenomeManager() {
-        return genomeManager;
-    }
-
-    JCheckBoxMenuItem showPeakMenuItem;
-    PeakCommandBar peakCommandBar;
-
-    public void addCommandBar(PeakCommandBar cb) {
-        this.peakCommandBar = cb;
-        contentPane.add(peakCommandBar);
-        contentPane.invalidate();
-
-        showPeakMenuItem = new JCheckBoxMenuItem("Show peaks toolbar");
-        showPeakMenuItem.setSelected(true);
-        showPeakMenuItem.addActionListener(new ActionListener() {
-            public void actionPerformed(ActionEvent actionEvent) {
-                if (showPeakMenuItem.isSelected()) {
-                    contentPane.add(peakCommandBar);
-                } else {
-                    contentPane.remove(peakCommandBar);
-                }
-            }
-        });
-
-        menuBar.getViewMenu().addSeparator();
-        menuBar.getViewMenu().add(showPeakMenuItem);
-    }
-
-    public boolean isSuppressTooltip() {
-
-        return contentPane != null && contentPane.getCommandBar().isSuppressTooltip();
-    }
-
-    public void openStatusWindow() {
-        if (statusWindow == null) {
-            statusWindow = new StatusWindow();
-        }
-        statusWindow.setVisible(true);
-    }
-
-    public void setStatusWindowText(String text) {
-        if (statusWindow != null && statusWindow.isVisible()) {
-            statusWindow.updateText(text);
-        }
-    }
-
-
-    public void loadResources(Collection<ResourceLocator> locators) {
-
-        //Set<TrackPanel> changedPanels = new HashSet();
-
-        log.info("Loading" + locators.size() + " resources.");
-        final MessageCollection messages = new MessageCollection();
-
-
-        // Load files concurrently -- TODO, put a limit on # of threads?
-        List<Thread> threads = new ArrayList<Thread>(locators.size());
-
-        for (final ResourceLocator locator : locators) {
-
-            // If its a local file, check explicitly for existence (rather than rely on exception)
-            if (locator.isLocal()) {
-                File trackSetFile = new File(locator.getPath());
-                if (!trackSetFile.exists()) {
-                    messages.append("File not found: " + locator.getPath() + "\n");
-                    continue;
-                }
-            }
-
-            Runnable runnable = new Runnable() {
-                public void run() {
-                    try {
-                        List<Track> tracks = load(locator);
-                        if (tracks.size() > 0) {
-                            String path = locator.getPath();
-
-                            // Get an appropriate panel.  If its a VCF file create a new panel if the number of genotypes
-                            // is greater than 10
-                            TrackPanel panel = getPanelFor(locator);
-                            if (path.endsWith(".vcf") || path.endsWith(".vcf.gz") ||
-                                    path.endsWith(".vcf4") || path.endsWith(".vcf4.gz")) {
-                                Track t = tracks.get(0);
-                                if (t instanceof VariantTrack && ((VariantTrack) t).getAllSamples().size() > 10) {
-                                    String newPanelName = "Panel" + System.currentTimeMillis();
-                                    panel = addDataPanel(newPanelName).getTrackPanel();
-                                }
-                            }
-                            panel.addTracks(tracks);
-                        }
-                    } catch (Exception e) {
-                        log.error("Error loading tracks", e);
-                        messages.append("Error loading " + locator + ": " + e.getMessage());
-                    }
-                }
-            };
-
-            //Thread thread = new Thread(runnable);
-            //thread.start();
-            //threads.add(thread);
-            runnable.run();
-        }
-
-        // Wait for all threads to complete
-        for (Thread t : threads) {
-            try {
-                t.join();
-            } catch (InterruptedException ignore) {
-            }
-        }
-
-        resetGroups();
-        resetOverlayTracks();
-
-        if (!messages.isEmpty()) {
-            for (String message : messages.getMessages()) {
-                MessageUtils.showMessage(message);
-            }
-        }
-    }
-
-
-    /**
-     * Load a resource (track or sample attribute file)
-     */
-
-    public List<Track> load(ResourceLocator locator) {
-
-        TrackLoader loader = new TrackLoader();
-        List<Track> newTracks = loader.load(locator, this);
-        if (newTracks.size() > 0) {
-            for (Track track : newTracks) {
-                String fn = locator.getPath();
-                int lastSlashIdx = fn.lastIndexOf("/");
-                if (lastSlashIdx < 0) {
-                    lastSlashIdx = fn.lastIndexOf("\\");
-                }
-                if (lastSlashIdx > 0) {
-                    fn = fn.substring(lastSlashIdx + 1);
-                }
-                track.setAttributeValue("NAME", track.getName());
-                track.setAttributeValue("DATA FILE", fn);
-                track.setAttributeValue("DATA TYPE", track.getTrackType().toString());
-            }
-        }
-
-        return newTracks;
-    }
-
-
-    /**
-     * Load the data file into the specified panel.   Triggered via drag and drop.
-     */
-    public void load(ResourceLocator locator, TrackPanel panel) {
-        // If this is a session  TODO -- need better "is a session?" test
-        if (locator.getPath().endsWith(".xml") || locator.getPath().endsWith(("session"))) {
-            boolean merge = false;  // TODO -- ask user?
-            this.doRestoreSession(locator.getPath(), null, merge);
-        }
-
-        // Not a session, load into target panel
-        List<Track> tracks = load(locator);
-        panel.addTracks(tracks);
-        doRefresh();
-    }
-
-    public Set<TrackType> getLoadedTypes() {
-        Set<TrackType> types = new HashSet();
-        for (Track t : getAllTracks(false)) {
-            TrackType type = t.getTrackType();
-            if (t != null) {
-                types.add(type);
-            }
-        }
-        return types;
-    }
-
-    /**
-     * Return a DataPanel appropriate for the resource type
-     *
-     * @param locator
-     * @return
-     */
-    public TrackPanel getPanelFor(ResourceLocator locator) {
-        String path = locator.getPath().toLowerCase();
-        if ("alist".equals(locator.getType())) {
-            return getVcfBamPanel();
-        } else if (PreferenceManager.getInstance().getAsBoolean(PreferenceManager.SHOW_SINGLE_TRACK_PANE_KEY)) {
-            return getTrackPanel(DATA_PANEL_NAME);
-        } else if (path.endsWith(".sam") || path.endsWith(".bam") ||
-                path.endsWith(".sam.list") || path.endsWith(".bam.list") ||
-                path.endsWith(".aligned") || path.endsWith(".sorted.txt")) {
-
-            String newPanelName = "Panel" + System.currentTimeMillis();
-            return addDataPanel(newPanelName).getTrackPanel();
-            //} else if (path.endsWith(".vcf") || path.endsWith(".vcf.gz") ||
-            //        path.endsWith(".vcf4") || path.endsWith(".vcf4.gz")) {
-            //    String newPanelName = "Panel" + System.currentTimeMillis();
-            //    return igv.addDataPanel(newPanelName).getTrackPanel();
-        } else {
-            return getDefaultPanel(locator);
-        }
-    }
-
-    /**
-     * Experimental method to support VCF -> BAM coupling
-     *
-     * @return
-     */
-    public TrackPanel getVcfBamPanel() {
-        String panelName = "VCF_BAM";
-        TrackPanel panel = getTrackPanel(panelName);
-        if (panel != null) {
-            return panel;
-        } else {
-            return addDataPanel(panelName).getTrackPanel();
-        }
-    }
-
-
-    private TrackPanel getDefaultPanel(ResourceLocator locator) {
-
-        if (locator.getType() != null && locator.getType().equalsIgnoreCase("das")) {
-            return getTrackPanel(FEATURE_PANEL_NAME);
-        }
-
-        String filename = locator.getPath().toLowerCase();
-
-        if (filename.endsWith(".txt") || filename.endsWith(".tab") || filename.endsWith(
-                ".xls") || filename.endsWith(".gz")) {
-            filename = filename.substring(0, filename.lastIndexOf("."));
-        }
-
-
-        if (filename.contains("refflat") || filename.contains("ucscgene") ||
-                filename.contains("genepred") || filename.contains("ensgene") ||
-                filename.contains("refgene") ||
-                filename.endsWith("gff") || filename.endsWith("gtf") ||
-                filename.endsWith("gff3") || filename.endsWith("embl") ||
-                filename.endsWith("bed") || filename.endsWith("gistic") ||
-                filename.endsWith("bedz") || filename.endsWith("repmask") ||
-                filename.contains("dranger")) {
-            return getTrackPanel(FEATURE_PANEL_NAME);
-        } else {
-            return getTrackPanel(DATA_PANEL_NAME);
-        }
-    }
-
-    public FeatureTrack getGeneTrack() {
-        return geneTrack;
-    }
-
-
-    public SequenceTrack getSequenceTrack() {
-        return sequenceTrack;
-    }
-
-
-    public void reset() {
-        groupByAttribute = null;
-        for (TrackPanel sp : getTrackPanels()) {
-            if (DATA_PANEL_NAME.equals(sp.getName())) {
-                sp.reset();
-                break;
-            }
-        }
-        groupListeners.clear();
-    }
-
-
-    public void sortAlignmentTracks(AlignmentTrack.SortOption option, String tag) {
-        sortAlignmentTracks(option, null, tag);
-    }
-
-    public void sortAlignmentTracks(AlignmentTrack.SortOption option, Double location, String tag) {
-        double actloc;
-        for (Track t : getAllTracks(false)) {
-            if (t instanceof AlignmentTrack) {
-                for (ReferenceFrame frame : FrameManager.getFrames()) {
-                    actloc = location != null ? location : frame.getCenter();
-                    ((AlignmentTrack) t).sortRows(option, frame, actloc, tag);
-                }
-            }
-        }
-    }
-
-    public void groupAlignmentTracks(AlignmentTrack.GroupOption option) {
-        for (Track t : getAllTracks(false)) {
-            if (t instanceof AlignmentTrack) {
-                for (ReferenceFrame frame : FrameManager.getFrames()) {
-                    ((AlignmentTrack) t).groupAlignments(option, frame);
-                }
-            }
-        }
-    }
-
-    public void packAlignmentTracks() {
-        for (Track t : getAllTracks(false)) {
-            if (t instanceof AlignmentTrack) {
-                for (ReferenceFrame frame : FrameManager.getFrames()) {
-                    ((AlignmentTrack) t).packAlignments(frame);
-                }
-            }
-        }
-    }
-
-    public void collapseTracks() {
-        for (Track t : getAllTracks(true)) {
-            t.setDisplayMode(Track.DisplayMode.COLLAPSED);
-        }
-    }
-
-
-    public void expandTracks() {
-        for (Track t : getAllTracks(true)) {
-            t.setDisplayMode(Track.DisplayMode.EXPANDED);
-        }
-    }
-
-    public void collapseTrack(String trackName) {
-        for (Track t : getAllTracks(true)) {
-            if (t.getName().equals(trackName)) {
-                t.setDisplayMode(Track.DisplayMode.COLLAPSED);
-            }
-        }
-    }
-
-
-    public void expandTrack(String trackName) {
-        for (Track t : getAllTracks(true)) {
-            if (t.getName().equals(trackName)) {
-                t.setDisplayMode(Track.DisplayMode.EXPANDED);
-            }
-        }
-    }
-
-
-    /**
-     * Reset the overlay tracks collection.  Currently the only overlayable track
-     * type is Mutation.  This method finds all mutation tracks and builds a map
-     * of key -> mutation track,  where the key is the specified attribute value
-     * for linking tracks for overlay.
-     */
-    public void resetOverlayTracks() {
-        overlayTracksMap.clear();
-        overlaidTracks.clear();
-
-
-        // Old option to allow overlaying based on an arbitrary attribute.
-        // String overlayAttribute = igv.getSession().getOverlayAttribute();
-
-        for (Track track : getAllTracks(false)) {
-            if (track != null && track.getTrackType() == TrackType.MUTATION) {
-
-                String sample = track.getSample();
-
-                if (sample != null) {
-                    List<Track> trackList = overlayTracksMap.get(sample);
-
-                    if (trackList == null) {
-                        trackList = new ArrayList();
-                        overlayTracksMap.put(sample, trackList);
-                    }
-
-                    trackList.add(track);
-                }
-            }
-
-        }
-
-        for (Track track : getAllTracks(false)) {
-            if (track != null) {  // <= this should not be neccessary
-                if (track.getTrackType() != TrackType.MUTATION) {
-                    String sample = track.getSample();
-                    if (sample != null) {
-                        List<Track> trackList = overlayTracksMap.get(sample);
-                        if (trackList != null) overlaidTracks.addAll(trackList);
-                    }
-                }
-            }
-        }
-
-        boolean displayOverlays = getSession().getOverlayMutationTracks();
-        for (Track track : getAllTracks(false)) {
-            if (track != null) {
-                if (track.getTrackType() == TrackType.MUTATION) {
-                    track.setOverlayed(displayOverlays && overlaidTracks.contains(track));
-                }
-            }
-        }
-    }
-
-
-    /**
-     * Return tracks overlaid on "track"
-     * // TODO -- why aren't overlaid tracks stored in a track member?  This seems unnecessarily complex
-     *
-     * @param track
-     * @return
-     */
-    public List<Track> getOverlayTracks(Track track) {
-        String sample = track.getSample();
-        if (sample != null) {
-            return overlayTracksMap.get(sample);
-        }
-        return null;
-    }
-
-    public int getVisibleTrackCount() {
-        int count = 0;
-        for (TrackPanel tsv : getTrackPanels()) {
-            count += tsv.getVisibleTrackCount();
-
-        }
-        return count;
-    }
-
-    /**
-     * Return the list of all tracks in the order they appear on the screen
-     *
-     * @param includeGeneTrack if false exclude gene and reference sequence tracks.
-     * @return
-     */
-    public List<Track> getAllTracks(boolean includeGeneTrack) {
-        List<Track> allTracks = new ArrayList<Track>();
-
-        for (TrackPanel tp : getTrackPanels()) {
-            allTracks.addAll(tp.getTracks());
-        }
-        if ((geneTrack != null) && !includeGeneTrack) {
-            allTracks.remove(geneTrack);
-        }
-        if ((sequenceTrack != null) && !includeGeneTrack) {
-            allTracks.remove(sequenceTrack);
-        }
-
-        return allTracks;
-    }
-
-    public void clearSelections() {
-        for (Track t : getAllTracks(true)) {
-            if (t != null)
-                t.setSelected(false);
-
-        }
-
-    }
-
-    public void setTrackSelections(Iterable<Track> selectedTracks) {
-        for (Track t : selectedTracks) {
-            t.setSelected(true);
-        }
-    }
-
-    public void shiftSelectTracks(Track track) {
-        List<Track> allTracks = getAllTracks(true);
-        int clickedTrackIndex = allTracks.indexOf(track);
-        // Find another track that is already selected.  The semantics of this
-        // are not well defined, so any track will do
-        int otherIndex = clickedTrackIndex;
-        for (int i = 0; i < allTracks.size(); i++) {
-            if (allTracks.get(i).isSelected() && i != clickedTrackIndex) {
-                otherIndex = i;
-                break;
-            }
-        }
-
-        int left = Math.min(otherIndex, clickedTrackIndex);
-        int right = Math.max(otherIndex, clickedTrackIndex);
-        for (int i = left; i <= right; i++) {
-            allTracks.get(i).setSelected(true);
-        }
-    }
-
-    public void toggleTrackSelections(Iterable<Track> selectedTracks) {
-        for (Track t : selectedTracks) {
-            t.setSelected(!t.isSelected());
-        }
-    }
-
-    public Collection<Track> getSelectedTracks() {
-        HashSet<Track> selectedTracks = new HashSet();
-        for (Track t : getAllTracks(true)) {
-            if (t != null && t.isSelected()) {
-                selectedTracks.add(t);
-            }
-        }
-        return selectedTracks;
-
-    }
-
-    /**
-     * Return the complete set of unique DataResourceLocators currently loaded
-     *
-     * @return
-     */
-    public Set<ResourceLocator> getDataResourceLocators() {
-        HashSet<ResourceLocator> locators = new HashSet();
-
-        for (Track track : getAllTracks(false)) {
-            ResourceLocator locator = track.getResourceLocator();
-
-            if (locator != null) {
-                locators.add(locator);
-            }
-        }
-
-        return locators;
-
-    }
-
-
-    public void setAllTrackHeights(int newHeight) {
-        for (Track track : getAllTracks(false)) {
-            track.setHeight(newHeight);
-        }
-
-    }
-
-
-    public void removeTracks(Collection<Track> tracksToRemove) {
-
-        // Make copy of list as we will be modifying the original in the loop
-        List<TrackPanel> panels = getTrackPanels();
-        for (TrackPanel trackPanel : panels) {
-            trackPanel.removeTracks(tracksToRemove);
-
-            if (!trackPanel.hasTracks()) {
-                removeDataPanel(trackPanel.getName());
-            }
-        }
-
-        for (Track t : tracksToRemove) {
-            if (t instanceof DragListener) {
-                DragEventManager.getInstance().removeDragListener((DragListener) t);
-            }
-            if (t instanceof TrackGroupEventListener) {
-                removeGroupEventListener((TrackGroupEventListener) t);
-            }
-            if (t instanceof AlignmentTrackEventListener) {
-                removeAlignmentTrackEvent((AlignmentTrackEventListener) t);
-            }
-        }
-    }
-
-
-    /**
-     * @param reader        a reader for the gene (annotation) file.
-     * @param genome
-     * @param geneFileName
-     * @param geneTrackName
-     */
-    public void createGeneTrack(Genome genome, BufferedReader reader, String geneFileName, String geneTrackName,
-                                String annotationURL) {
-
-        FeatureDB.clearFeatures();
-        FeatureTrack geneFeatureTrack = null;
-
-        if (reader != null) {
-            FeatureParser parser;
-            if (GFFParser.isGFF(geneFileName)) {
-                parser = new GFFParser(geneFileName);
-            } else {
-                parser = AbstractFeatureParser.getInstanceFor(new ResourceLocator(geneFileName), genome);
-            }
-            if (parser == null) {
-                MessageUtils.showMessage("ERROR: Unrecognized annotation file format: " + geneFileName +
-                        "<br>Annotations for genome: " + genome.getId() + " will not be loaded.");
-            } else {
-                List<org.broad.tribble.Feature> genes = parser.loadFeatures(reader, genome);
-                String name = geneTrackName;
-                if (name == null) name = "Genes";
-
-                String id = genome.getId() + "_genes";
-                geneFeatureTrack = new FeatureTrack(id, name, new FeatureCollectionSource(genes, genome));
-                geneFeatureTrack.setMinimumHeight(5);
-                geneFeatureTrack.setHeight(35);
-                //geneFeatureTrack.setRendererClass(GeneRenderer.class);
-                geneFeatureTrack.setColor(Color.BLUE.darker());
-                TrackProperties props = parser.getTrackProperties();
-                if (props != null) {
-                    geneFeatureTrack.setProperties(parser.getTrackProperties());
-                }
-                geneFeatureTrack.setUrl(annotationURL);
-            }
-        }
-
-
-        SequenceTrack seqTrack = new SequenceTrack("Reference sequence");
-        if (geneFeatureTrack != null) {
-            setGenomeTracks(geneFeatureTrack, seqTrack);
-        } else {
-            setGenomeTracks(null, seqTrack);
-        }
-
-    }
-
-    /**
-     * Create an annotation track for the genome from a supplied list of features
-     * @param genome
-     * @param features
-     */
-    public void createGeneTrack(Genome genome, List<org.broad.tribble.Feature> features) {
-
-        FeatureDB.clearFeatures();
-        FeatureTrack geneFeatureTrack = null;
-        String name = "Annotations";
-
-        String id = genome.getId() + "_genes";
-        geneFeatureTrack = new FeatureTrack(id, name, new FeatureCollectionSource(features, genome));
-        geneFeatureTrack.setMinimumHeight(5);
-        geneFeatureTrack.setHeight(35);
-        //geneFeatureTrack.setRendererClass(GeneRenderer.class);
-        geneFeatureTrack.setColor(Color.BLUE.darker());
-
-        SequenceTrack seqTrack = new SequenceTrack("Reference sequence");
-        if (geneFeatureTrack != null) {
-            setGenomeTracks(geneFeatureTrack, seqTrack);
-        } else {
-            setGenomeTracks(null, seqTrack);
-        }
-
-    }
-
-    /**
-     * Replace current gene track with new one.  This is called upon switching genomes
-     *
-     * @param newGeneTrack
-     * @param newSeqTrack
-     */
-    private void setGenomeTracks(FeatureTrack newGeneTrack, SequenceTrack newSeqTrack) {
-
-        boolean foundSeqTrack = false;
-        for (TrackPanel tsv : getTrackPanels()) {
-            foundSeqTrack = tsv.replaceTrack(sequenceTrack, newSeqTrack);
-            if (foundSeqTrack) {
-                break;
-            }
-        }
-
-        boolean foundGeneTrack = false;
-        for (TrackPanel tsv : getTrackPanels()) {
-            foundGeneTrack = tsv.replaceTrack(geneTrack, newGeneTrack);
-            if (foundGeneTrack) {
-                break;
-            }
-        }
-
-
-        if (!foundGeneTrack || !foundSeqTrack) {
-            TrackPanel panel = PreferenceManager.getInstance().getAsBoolean(PreferenceManager.SHOW_SINGLE_TRACK_PANE_KEY) ?
-                    getTrackPanel(DATA_PANEL_NAME) : getTrackPanel(FEATURE_PANEL_NAME);
-
-            if (!foundSeqTrack) panel.addTrack(newSeqTrack);
-            if (!foundGeneTrack && newGeneTrack != null) panel.addTrack(newGeneTrack);
-
-        }
-
-        // Keep a reference to this track so it can be removed
-        geneTrack = newGeneTrack;
-        sequenceTrack = newSeqTrack;
-
-    }
-
-
-    /////////////////////////////////////////////////////////////////////////////////////////
-    // Sorting
-
-
-    /**
-     * Sort all groups (data and feature) by attribute value(s).  Tracks are
-     * sorted within groups.
-     *
-     * @param attributeNames
-     * @param ascending
-     */
-    public void sortAllTracksByAttributes(final String attributeNames[], final boolean[] ascending) {
-        assert attributeNames.length == ascending.length;
-
-        for (TrackPanel trackPanel : getTrackPanels()) {
-            trackPanel.sortTracksByAttributes(attributeNames, ascending);
-        }
-    }
-
-
-    /**
-     * Sort all groups (data and feature) by a computed score over a region.  The
-     * sort is done twice (1) groups are sorted with the featureGroup, and (2) the
-     * groups themselves are sorted.
-     *
-     * @param region
-     * @param type
-     * @param frame
-     */
-    public void sortByRegionScore(RegionOfInterest region,
-                                  final RegionScoreType type,
-                                  final ReferenceFrame frame) {
-
-        final RegionOfInterest r = region == null ? new RegionOfInterest(frame.getChrName(), (int) frame.getOrigin(),
-                (int) frame.getEnd() + 1, frame.getName()) : region;
-
-        // Create a rank order of samples.  This is done globally so sorting is consistent across groups and panels.
-        final List<String> sortedSamples = sortSamplesByRegionScore(r, type, frame);
-
-        for (TrackPanel trackPanel : getTrackPanels()) {
-            trackPanel.sortByRegionsScore(r, type, frame, sortedSamples);
-        }
-        repaintDataPanels();
-    }
-
-
-    /**
-     * Sort a collection of tracks by a score over a region.
-     *
-     * @param region
-     * @param type
-     * @param frame
-     */
-    private List<String> sortSamplesByRegionScore(final RegionOfInterest region,
-                                                  final RegionScoreType type,
-                                                  final ReferenceFrame frame) {
-
-        // Get the sortable tracks for this score (data) type
-        final List<Track> allTracks = getAllTracks(false);
-        final List<Track> tracksWithScore = new ArrayList(allTracks.size());
-        for (Track t : allTracks) {
-            if (t.isRegionScoreType(type)) {
-                tracksWithScore.add(t);
-            }
-        }
-
-        // Sort the "sortable" tracks
-        sortByRegionScore(tracksWithScore, region, type, frame);
-
-        // Now get sample order from sorted tracks, use to sort (tracks which do not implement the selected "sort by" score)
-        List<String> sortedSamples = new ArrayList(tracksWithScore.size());
-        for (Track t : tracksWithScore) {
-            String att = t.getSample(); //t.getAttributeValue(linkingAtt);
-            if (att != null) {
-                sortedSamples.add(att);
-            }
-
-        }
-
-        return sortedSamples;
-    }
-
-    static void sortByRegionScore(List<Track> tracks,
-                                  final RegionOfInterest region,
-                                  final RegionScoreType type,
-                                  ReferenceFrame frame) {
-        if ((tracks != null) && (region != null) && !tracks.isEmpty()) {
-            final String frameName = frame != null ? frame.getName() : null;
-            int tmpzoom = frame != null ? frame.getZoom() : 0;
-            final int zoom = Math.max(0, tmpzoom);
-            final String chr = region.getChr();
-            final int start = region.getStart();
-            final int end = region.getEnd();
-
-            Comparator<Track> c = new Comparator<Track>() {
-
-                public int compare(Track t1, Track t2) {
-                    try {
-                        if (t1 == null && t2 == null) return 0;
-                        if (t1 == null) return 1;
-                        if (t2 == null) return -1;
-
-
-                        float s1 = t1.getRegionScore(chr, start, end, zoom, type, frameName);
-                        float s2 = t2.getRegionScore(chr, start, end, zoom, type, frameName);
-
-                        if (s1 < s2) {
-                            return 1;
-                        } else if (s1 > s2) {
-                            return -1;
-                        } else {
-                            return 0;
-                        }
-                    } catch (Exception e) {
-                        log.error("Error sorting tracks. Sort might not be accurate.", e);
-                        return 0;
-                    }
-
-                }
-            };
-            Collections.sort(tracks, c);
-
-        }
-    }
-
-
-    ////////////////////////////////////////////////////////////////////////////////////////
-    // Groups
-
-    public String getGroupByAttribute() {
-        return groupByAttribute;
-    }
-
-
-    public void setGroupByAttribute(String attributeName) {
-        groupByAttribute = attributeName;
-        resetGroups();
-        // Some tracks need to respond to changes in grouping, fire notification event
-        notifyGroupEvent();
-    }
-
-
-    private void resetGroups() {
-        for (TrackPanel trackPanel : getTrackPanels()) {
-            trackPanel.groupTracksByAttribute(groupByAttribute);
-        }
-    }
-
-    //////////////////////////////////////////////////////////////////////////////////////////////
-    // Events
-
-    public synchronized void addGroupEventListener(TrackGroupEventListener l) {
-        groupListeners.add(new SoftReference<TrackGroupEventListener>(l));
-    }
-
-    public synchronized void removeGroupEventListener(TrackGroupEventListener l) {
-
-        for (Iterator<SoftReference<TrackGroupEventListener>> it = groupListeners.iterator(); it.hasNext(); ) {
-            TrackGroupEventListener listener = it.next().get();
-            if (listener != null && listener == l) {
-                it.remove();
-                break;
-            }
-        }
-    }
-
-    public void notifyGroupEvent() {
-        TrackGroupEvent e = new TrackGroupEvent(this);
-        for (SoftReference<TrackGroupEventListener> ref : groupListeners) {
-            TrackGroupEventListener l = ref.get();
-            l.onTrackGroupEvent(e);
-        }
-    }
-
-    public synchronized void addAlignmentTrackEventListener(AlignmentTrackEventListener l) {
-        alignmentTrackListeners.add(new SoftReference<AlignmentTrackEventListener>(l));
-    }
-
-    public synchronized void removeAlignmentTrackEvent(AlignmentTrackEventListener l) {
-        for (Iterator<SoftReference<AlignmentTrackEventListener>> it = alignmentTrackListeners.iterator(); it.hasNext(); ) {
-            AlignmentTrackEventListener listener = it.next().get();
-            if (listener != null && listener == l) {
-                it.remove();
-                break;
-            }
-        }
-    }
-
-    public void notifyAlignmentTrackEvent(Object source, AlignmentTrackEvent.Type type) {
-        AlignmentTrackEvent e = new AlignmentTrackEvent(source, type);
-        for (SoftReference<AlignmentTrackEventListener> ref : alignmentTrackListeners) {
-            AlignmentTrackEventListener l = ref.get();
-            l.onAlignmentTrackEvent(e);
-        }
-    }
-
-
-    //////////////////////////////////////////////////////////////////////////////////////////
-    // Startup
-
-
-    public Future startUp(Main.IGVArgs igvArgs) {
-
-        if (log.isDebugEnabled()) {
-            log.debug("startUp");
-        }
-
-        return LongRunningTask.submit(new StartupRunnable(igvArgs));
-    }
-
-    /**
-     * Swing worker class to startup IGV
-     */
-    public class StartupRunnable implements Runnable {
-        Main.IGVArgs igvArgs;
-
-        StartupRunnable(Main.IGVArgs args) {
-            this.igvArgs = args;
-
-        }
-
-        /**
-         * Do the actual work
-         *
-         * @return
-         * @throws Exception
-         */
-        @Override
-        public void run() {
-
-            final ProgressMonitor monitor = new ProgressMonitor();
-            final ProgressBar progressBar = ProgressBar.showProgressDialog(mainFrame, "Initializing...", monitor, false);
-            progressBar.setIndeterminate(true);
-            monitor.fireProgressChange(20);
-
-            try {
-                contentPane.getCommandBar().initializeGenomeList(monitor);
-            } catch (FileNotFoundException ex) {
-                JOptionPane.showMessageDialog(mainFrame, "Error initializing genome list: " + ex.getMessage());
-                log.error("Error initializing genome list: ", ex);
-            } catch (NoRouteToHostException ex) {
-                JOptionPane.showMessageDialog(mainFrame, "Network error initializing genome list: " + ex.getMessage());
-                log.error("Network error initializing genome list: ", ex);
-            } finally {
-                monitor.fireProgressChange(50);
-                closeWindow(progressBar);
-            }
-
-            final PreferenceManager preferenceManager = PreferenceManager.getInstance();
-            if (igvArgs.getGenomeId() != null) {
-                selectGenomeFromList(igvArgs.getGenomeId());
-            } else if (igvArgs.getSessionFile() == null) {
-                String genomeId = preferenceManager.getDefaultGenome();
-                contentPane.getCommandBar().selectGenomeFromList(genomeId);
-            }
-
-            //If there is an argument assume it is a session file or url
-            if (igvArgs.getSessionFile() != null || igvArgs.getDataFileString() != null) {
-
-                if (log.isDebugEnabled()) {
-                    log.debug("Loadding session data");
-                }
-
-                final IndefiniteProgressMonitor indefMonitor = new IndefiniteProgressMonitor(60);
-                final ProgressBar bar2 = ProgressBar.showProgressDialog(mainFrame, "Loading session data", indefMonitor, false);
-                indefMonitor.start();
-
-
-                if (log.isDebugEnabled()) {
-                    log.debug("Calling restore session");
-                }
-
-
-                if (igvArgs.getSessionFile() != null) {
-                    boolean success = false;
-                    if (HttpUtils.getInstance().isURL(igvArgs.getSessionFile())) {
-                        boolean merge = false;
-                        success = restoreSessionSynchronous(igvArgs.getSessionFile(), igvArgs.getLocusString(), merge);
-                    } else {
-                        File sf = new File(igvArgs.getSessionFile());
-                        if (sf.exists()) {
-                            success = restoreSessionSynchronous(sf.getAbsolutePath(), igvArgs.getLocusString(), false);
-                        }
-                    }
-                    if (!success) {
-                        String genomeId = preferenceManager.getDefaultGenome();
-                        contentPane.getCommandBar().selectGenomeFromList(genomeId);
-
-                    }
-                } else if (igvArgs.getDataFileString() != null) {
-                    // Not an xml file, assume its a list of data files
-                    String[] tokens = igvArgs.getDataFileString().split(",");
-                    String[] names = null;
-                    if (igvArgs.getName() != null) {
-                        names = igvArgs.getName().split(",");
-                    }
-
-                    String indexFile = igvArgs.getIndexFile();
-                    List<ResourceLocator> locators = new ArrayList();
-                    int idx = 0;
-                    for (String p : tokens) {
-                        ResourceLocator rl = new ResourceLocator(p);
-                        if (names != null && idx < names.length) {
-                            String name = names[idx];                            
-                            rl.setName(name);
-                        }
-                        rl.setIndexPath(indexFile);
-                        locators.add(rl);
-                        idx++;
-                    }
-                    loadResources(locators);
-                }
-
-
-                indefMonitor.stop();
-                closeWindow(bar2);
-            }
-
-            session.recordHistory();
-
-            // Start up a port listener.  Port # can be overriden with "-p" command line switch
-            boolean portEnabled = preferenceManager.getAsBoolean(PreferenceManager.PORT_ENABLED);
-            String portString = igvArgs.getPort();
-            if (portEnabled || portString != null) {
-                // Command listner thread
-                int port = preferenceManager.getAsInt(PreferenceManager.PORT_NUMBER);
-                if (portString != null) {
-                    port = Integer.parseInt(portString);
-                }
-                CommandListener.start(port);
-            }
-
-            UIUtilities.invokeOnEventThread(new Runnable() {
-                public void run() {
-                    mainFrame.setVisible(true);
-                    if (igvArgs.getLocusString() != null) {
-                        goToLocus(igvArgs.getLocusString());
-                    }
-                    if (igvArgs.getBatchFile() != null) {
-                        LongRunningTask.submit(new BatchRunner(igvArgs.getBatchFile()));
-                    }
-
-                }
-            });
-        }
-    }
-
-
-    public static void copySequenceToClipboard(Genome genome, String chr, int start, int end) {
-        try {
-            IGV.getMainFrame().setCursor(Cursor.getPredefinedCursor(Cursor.WAIT_CURSOR));
-            byte[] seqBytes = genome.getSequence(chr, start, end);
-
-            if (seqBytes == null) {
-                MessageUtils.showMessage("Sequence not available. Try enabling http byte-range requests");
-            } else {
-                String sequence = new String(seqBytes);
-                //TODO This will complement sequence if sequence track is flipped
-                //Might be un-intuitive to user if they do it from region dialog
-//                SequenceTrack sequenceTrack = IGV.getInstance().getSequenceTrack();
-//                if(sequenceTrack != null && sequenceTrack.getStrand() == Strand.NEGATIVE){
-//                    sequence = AminoAcidManager.getNucleotideComplement(sequence);
-//                }
-                StringUtils.copyTextToClipboard(sequence);
-            }
-
-        } finally {
-            IGV.getMainFrame().setCursor(Cursor.getDefaultCursor());
-        }
-    }
-
-
-    /**
-     * Wrapper for igv.wait(timeout)
-     *
-     * @param timeout
-     * @return True if method completed before timeout or interruption, otherwise false
-     */
-    public boolean waitForNotify(long timeout) {
-        boolean completed = false;
-        synchronized (this) {
-            while (!completed) {
-                try {
-                    this.wait(timeout);
-                    completed = true;
-                } catch (InterruptedException e) {
-
-                }
-                break;
-            }
-        }
-        return completed;
-    }
-
-
-}
->>>>>>> de275b25
+}