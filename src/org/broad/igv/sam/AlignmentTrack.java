--- conflicted
+++ resolved
@@ -1487,7 +1487,6 @@
             add(item);
         }
 
-<<<<<<< HEAD
         public void addCopyFlowSignalDistributionToClipboardItem(final TrackClickEvent te) {
             final MouseEvent me = te.getMouseEvent();
             JMenuItem item = new JMenuItem("Copy the flow signal distrubtion for this base to the clipboard");
@@ -1505,8 +1504,9 @@
                     }
                 });
             }
-
-=======
+            add(item);
+        }
+
         public void addViewPairedArcsMenuItem() {
             final JMenuItem item = new JCheckBoxMenuItem("View paired arcs");
             item.setSelected(isPairedArcView());
@@ -1517,7 +1517,6 @@
                 }
             });
             item.setEnabled(dataManager.isPairedEnd());
->>>>>>> 46daf29f
             add(item);
         }
 
