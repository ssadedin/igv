/*
 * Copyright (c) 2007-2012 The Broad Institute, Inc.
 * SOFTWARE COPYRIGHT NOTICE
 * This software and its documentation are the copyright of the Broad Institute, Inc. All rights are reserved.
 *
 * This software is supplied without any warranty or guaranteed support whatsoever. The Broad Institute is not responsible for its use, misuse, or functionality.
 *
 * This software is licensed under the terms of the GNU Lesser General Public License (LGPL),
 * Version 2.1 which is available at http://www.opensource.org/licenses/lgpl-2.1.php.
 */
package org.broad.igv.sam;

//~--- non-JDK imports --------------------------------------------------------

import org.apache.log4j.Logger;
import org.broad.igv.Globals;
import org.broad.igv.PreferenceManager;
import org.broad.igv.data.DataSource;
import org.broad.igv.feature.FeatureUtils;
import org.broad.igv.feature.genome.Genome;
import org.broad.igv.goby.GobyCountArchiveDataSource;
import org.broad.igv.lists.GeneList;
import org.broad.igv.renderer.GraphicUtils;
import org.broad.igv.renderer.Renderer;
import org.broad.igv.session.Session;
import org.broad.igv.tdf.TDFDataSource;
import org.broad.igv.tdf.TDFReader;
import org.broad.igv.track.*;
import org.broad.igv.ui.IGV;
import org.broad.igv.ui.InsertSizeSettingsDialog;
import org.broad.igv.ui.color.ColorUtilities;
import org.broad.igv.ui.event.AlignmentTrackEvent;
import org.broad.igv.ui.event.AlignmentTrackEventListener;
import org.broad.igv.ui.panel.DataPanel;
import org.broad.igv.ui.panel.FrameManager;
import org.broad.igv.ui.panel.IGVPopupMenu;
import org.broad.igv.ui.panel.ReferenceFrame;
import org.broad.igv.ui.util.FileDialogUtils;
import org.broad.igv.ui.util.MessageUtils;
import org.broad.igv.ui.util.UIUtilities;
import org.broad.igv.util.Pair;
import org.broad.igv.util.ResourceLocator;

import javax.swing.*;
import java.awt.*;
import java.awt.datatransfer.Clipboard;
import java.awt.datatransfer.StringSelection;
import java.awt.event.ActionEvent;
import java.awt.event.ActionListener;
import java.awt.event.MouseEvent;
import java.io.File;
import java.text.NumberFormat;
import java.util.*;
import java.util.List;

/**
 * @author jrobinso
 */
public class AlignmentTrack extends AbstractTrack implements AlignmentTrackEventListener {

    private static Logger log = Logger.getLogger(AlignmentTrack.class);
    static final int GROUP_MARGIN = 5;
    static final int TOP_MARGIN = 20;
    static final int DS_MARGIN_0 = 2;
    static final int DOWNAMPLED_ROW_HEIGHT = 3;
    static final int DS_MARGIN_2 = 5;

    public enum ShadeBasesOption {
        NONE, QUALITY, FLOW_SIGNAL_DEVIATION_READ, FLOW_SIGNAL_DEVIATION_REFERENCE;
    }

    public enum ExperimentType {
        RNA, BISULFITE, OTHER;

        static ExperimentType strToValue(String str) {
            try {
                return valueOf(str);
            } catch (Exception e) {
                return ExperimentType.OTHER;
            }
        }
    }

    public enum ColorOption {
        INSERT_SIZE, READ_STRAND, FIRST_OF_PAIR_STRAND, PAIR_ORIENTATION, SAMPLE, READ_GROUP, BISULFITE, NOMESEQ,
        TAG, NONE, UNEXPECTED_PAIR;

        static ColorOption strToValue(String str) {
            try {
                return valueOf(str);
            } catch (Exception e) {
                return ColorOption.NONE;
            }
        }
    }

    public enum SortOption {
        START, STRAND, NUCELOTIDE, QUALITY, SAMPLE, READ_GROUP, INSERT_SIZE, FIRST_OF_PAIR_STRAND, MATE_CHR, TAG;

        static SortOption strToValue(String str) {
            try {
                return valueOf(str);
            } catch (Exception e) {
                return SortOption.START;
            }
        }
    }

    public enum GroupOption {
        STRAND, SAMPLE, READ_GROUP, FIRST_OF_PAIR_STRAND, TAG, NONE;

        static GroupOption strToValue(String str) {
            try {
                return valueOf(str);
            } catch (Exception e) {
                return GroupOption.NONE;
            }
        }
    }

    public enum BisulfiteContext {
        CG, CHH, CHG, HCG, GCH, WCG;

        static BisulfiteContext strToValue(String str) {
            try {
                return valueOf(str);
            } catch (Exception e) {
                return BisulfiteContext.CG;
            }
        }
    }


    protected static final Map<BisulfiteContext, String> bisulfiteContextToPubString = new HashMap<BisulfiteContext, String>();

    static {
        bisulfiteContextToPubString.put(BisulfiteContext.CG, "CG");
        bisulfiteContextToPubString.put(BisulfiteContext.CHH, "CHH");
        bisulfiteContextToPubString.put(BisulfiteContext.CHG, "CHG");
        bisulfiteContextToPubString.put(BisulfiteContext.HCG, "HCG");
        bisulfiteContextToPubString.put(BisulfiteContext.GCH, "GCH");
        bisulfiteContextToPubString.put(BisulfiteContext.WCG, "WCG");
    }

    protected static final Map<BisulfiteContext, Pair<byte[], byte[]>> bisulfiteContextToContextString = new HashMap<BisulfiteContext, Pair<byte[], byte[]>>();

    static {
        bisulfiteContextToContextString.put(BisulfiteContext.CG, new Pair<byte[], byte[]>(new byte[]{}, new byte[]{'G'}));
        bisulfiteContextToContextString.put(BisulfiteContext.CHH, new Pair<byte[], byte[]>(new byte[]{}, new byte[]{'H', 'H'}));
        bisulfiteContextToContextString.put(BisulfiteContext.CHG, new Pair<byte[], byte[]>(new byte[]{}, new byte[]{'H', 'G'}));
        bisulfiteContextToContextString.put(BisulfiteContext.HCG, new Pair<byte[], byte[]>(new byte[]{'H'}, new byte[]{'G'}));
        bisulfiteContextToContextString.put(BisulfiteContext.GCH, new Pair<byte[], byte[]>(new byte[]{'G'}, new byte[]{'H'}));
        bisulfiteContextToContextString.put(BisulfiteContext.WCG, new Pair<byte[], byte[]>(new byte[]{'W'}, new byte[]{'G'}));
    }

    static final ShadeBasesOption DEFAULT_SHADE_BASES_OPTION = ShadeBasesOption.QUALITY;
    static final ColorOption DEFAULT_COLOR_OPTION = ColorOption.INSERT_SIZE;
    static final boolean DEFAULT_SHOWALLBASES = false;
    static final BisulfiteContext DEFAULT_BISULFITE_CONTEXT = BisulfiteContext.CG;


<<<<<<< HEAD
    private boolean ionTorrent;  // TODO -- have a platform enumeration ?
=======
    private boolean ionTorrent = false;  // TODO -- have a platform enumeration ?
>>>>>>> 1aa0762d

    private SequenceTrack sequenceTrack;
    private CoverageTrack coverageTrack;
    private SpliceJunctionFinderTrack spliceJunctionTrack;

    private RenderOptions renderOptions;

    private int expandedHeight = 14;
    private int maxSquishedHeight = 4;
    private int squishedHeight = maxSquishedHeight;

    private FeatureRenderer renderer;
    private double minVisibleScale = 25;
    private HashMap<String, Color> selectedReadNames = new HashMap();
    private int selectionColorIndex = 0;
    private int minHeight = 50;
    private AlignmentDataManager dataManager;

    private Genome genome;

    // The "parent" of the track (a DataPanel).  This field might be null at any given time.  It is updated each repaint.
    JComponent parent;
    private Rectangle alignmentsRect;
    private Rectangle downsampleRect;


    /**
     * Create a new alignment track
     *
     * @param locator
     * @param dataManager
     * @param genome
     */
    public AlignmentTrack(ResourceLocator locator, AlignmentDataManager dataManager, Genome genome) {
        super(locator);

        this.genome = genome;
        this.dataManager = dataManager;

<<<<<<< HEAD
         ionTorrent = dataManager.isIonTorrent();
=======
        // TODO -- get the ionTorrent flag from dataManager, which in turn gets it from header
        ionTorrent = false;
>>>>>>> 1aa0762d

        minimumHeight = 50;
        maximumHeight = Integer.MAX_VALUE;

        PreferenceManager prefs = PreferenceManager.getInstance();

        dataManager.setShowSpliceJunctions(prefs.getAsBoolean(PreferenceManager.SAM_SHOW_JUNCTION_TRACK));

        float maxRange = prefs.getAsFloat(PreferenceManager.SAM_MAX_VISIBLE_RANGE);
        minVisibleScale = (maxRange * 1000) / 700;

        renderer = AlignmentRenderer.getInstance();

        this.setDisplayMode(DisplayMode.EXPANDED);

        if (prefs.getAsBoolean(PreferenceManager.SAM_SHOW_REF_SEQ)) {
            sequenceTrack = new SequenceTrack("Reference sequence");
            sequenceTrack.setHeight(14);
        }

        renderOptions = new RenderOptions();

        if (renderOptions.getColorOption() == ColorOption.BISULFITE) {
            setExperimentType(ExperimentType.BISULFITE);
        }

        // Register track
        if (!Globals.isHeadless()) {
            IGV.getInstance().addAlignmentTrackEventListener(this);
        }

    }

    /**
     * Set the experiment type (RNA, Bisulfite, or OTHER)
     *
     * @param type
     */
    public void setExperimentType(ExperimentType type) {
        dataManager.setExperimentType(type);
        if (spliceJunctionTrack != null) {
            spliceJunctionTrack.setVisible(type != ExperimentType.BISULFITE);
        }
    }

    public void setCoverageTrack(CoverageTrack coverageTrack) {
        this.coverageTrack = coverageTrack;
    }

    public CoverageTrack getCoverageTrack() {
        return coverageTrack;
    }

    public void setSpliceJunctionTrack(SpliceJunctionFinderTrack spliceJunctionTrack) {
        this.spliceJunctionTrack = spliceJunctionTrack;
        if (dataManager.getExperimentType() == ExperimentType.BISULFITE) {
            spliceJunctionTrack.setVisible(false);
        }
    }

    public void setRenderer(FeatureRenderer renderer) {
        this.renderer = renderer;
    }

    @Override
    public IGVPopupMenu getPopupMenu(TrackClickEvent te) {
        return new PopupMenu(te);
    }

    @Override
    public void setHeight(int preferredHeight) {
        super.setHeight(preferredHeight);
        minimumHeight = preferredHeight;
    }

    @Override
    public int getHeight() {

        if (parent != null &&
                (parent instanceof DataPanel && ((DataPanel) parent).getFrame().getScale() > minVisibleScale)) {
            return minimumHeight;
        }

        int nGroups = dataManager.getMaxGroupCount();

        int h = Math.max(minHeight, getNLevels() * getRowHeight() + nGroups * GROUP_MARGIN + TOP_MARGIN +
                DS_MARGIN_0 + DOWNAMPLED_ROW_HEIGHT + DS_MARGIN_2);


        h = Math.min(maximumHeight, h);
        return h;
    }

    private int getRowHeight() {
        return getDisplayMode() == DisplayMode.EXPANDED ? expandedHeight : squishedHeight;
    }

    private int getNLevels() {
        return dataManager.getNLevels();
    }


    @Override
    public void preload(RenderContext context) {
        dataManager.getGroups(context, renderOptions, renderOptions.bisulfiteContext);
    }


    public void render(RenderContext context, Rectangle rect) {

        parent = context.getPanel();

        // Split track rectangle into sections.
        int seqHeight = sequenceTrack == null ? 0 : sequenceTrack.getHeight();
        if (seqHeight > 0) {
            Rectangle seqRect = new Rectangle(rect);
            seqRect.height = seqHeight;
            sequenceTrack.render(context, seqRect);
        }

        // Top gap.
        rect.y += DS_MARGIN_0;

        if (context.getScale() > minVisibleScale) {
            Rectangle visibleRect = context.getVisibleRect().intersection(rect);
            Graphics2D g = context.getGraphic2DForColor(Color.gray);
            GraphicUtils.drawCenteredText("Zoom in to see alignments.", visibleRect, g);
            return;
        }

        downsampleRect = new Rectangle(rect);
        downsampleRect.height = DOWNAMPLED_ROW_HEIGHT;
        renderDownsampledIntervals(context, downsampleRect);

        alignmentsRect = new Rectangle(rect);
        alignmentsRect.y += DOWNAMPLED_ROW_HEIGHT + DS_MARGIN_2;
        renderAlignments(context, alignmentsRect);
    }

    private void renderDownsampledIntervals(RenderContext context, Rectangle downsampleRect) {

        // Might be offscreen
        if (!context.getVisibleRect().intersects(downsampleRect)) return;

        final AlignmentInterval loadedInterval = dataManager.getLoadedInterval(context.getReferenceFrame());
        if (loadedInterval == null) return;

        Graphics2D g = context.getGraphic2DForColor(Color.black);
        List<CachingQueryReader.DownsampledInterval> intervals = loadedInterval.getDownsampledIntervals();
        for (CachingQueryReader.DownsampledInterval interval : intervals) {
            int x0 = context.bpToScreenPixel(interval.getStart());
            int x1 = context.bpToScreenPixel(interval.getEnd());
            int w = Math.max(1, x1 - x0);
            // If there is room, leave a gap on one side
            if (w > 5) w--;
            // Greyscale from 0 -> 100 downsampled
            //int gray = 200 - interval.getCount();
            //Color color = (gray <= 0 ? Color.black : ColorUtilities.getGrayscaleColor(gray));
            g.fillRect(x0, downsampleRect.y, w, downsampleRect.height);
        }
    }

    private void renderAlignments(RenderContext context, Rectangle inputRect) {
        try {
            log.debug("Render features");
            Map<String, List<AlignmentInterval.Row>> groups =
                    dataManager.getGroups(context, renderOptions, renderOptions.bisulfiteContext);

            Map<String, PEStats> peStats = dataManager.getPEStats();
            if (peStats != null) {
                renderOptions.peStats = peStats;
            }

            if (groups == null) {
                return;
            }


            Rectangle visibleRect = context.getVisibleRect();
            final boolean leaveMargin = getDisplayMode() == DisplayMode.EXPANDED;

            if (renderOptions.isPairedArcView()) {
                maximumHeight = (int) inputRect.getHeight();
                AlignmentRenderer.getInstance().clearCurveMaps();
            } else {
                maximumHeight = Integer.MAX_VALUE;
            }

            // Divide rectangle into equal height levels
            double y = inputRect.getY();
            double h = expandedHeight;
            if (getDisplayMode() != DisplayMode.EXPANDED) {
                int visHeight = visibleRect.height;
                int depth = dataManager.getNLevels();
                if (depth == 0) {
                    squishedHeight = Math.min(maxSquishedHeight, Math.max(1, expandedHeight));
                } else {
                    squishedHeight = Math.min(maxSquishedHeight, Math.max(1, Math.min(expandedHeight, visHeight / depth)));
                }
                h = squishedHeight;
            }

            // Loop through groups
            Graphics2D groupBorderGraphics = context.getGraphic2DForColor(AlignmentRenderer.GROUP_DIVIDER_COLOR);
            int nGroups = groups.size();
            int groupNumber = 0;
            for (Map.Entry<String, List<AlignmentInterval.Row>> entry : groups.entrySet()) {
                String group = entry.getKey();
                groupNumber++;

                // Loop through the alignment rows for this group
                List<AlignmentInterval.Row> rows = entry.getValue();
                for (AlignmentInterval.Row row : rows) {

                    if ((visibleRect != null && y > visibleRect.getMaxY())) {
                        return;
                    }
                    if (renderOptions.isPairedArcView()) {
                        y = Math.min(getY() + getHeight(), visibleRect.getMaxY());
                        y -= h;
                    }

                    if (y + h > visibleRect.getY()) {
                        Rectangle rowRectangle = new Rectangle(inputRect.x, (int) y, inputRect.width, (int) h);
                        renderer.renderAlignments(row.alignments, context, rowRectangle,
                                inputRect, renderOptions, leaveMargin, selectedReadNames);
                    }
                    y += h;
                }

                // Draw a subtle divider line between groups
                if (groupNumber < nGroups) {
                    int borderY = (int) y + GROUP_MARGIN / 2;
                    groupBorderGraphics.drawLine(inputRect.x, borderY, inputRect.width, borderY);
                }
                y += GROUP_MARGIN;
            }

            final int bottom = inputRect.y + inputRect.height;
            groupBorderGraphics.drawLine(inputRect.x, bottom, inputRect.width, bottom);

        } catch (Exception ex) {
            log.error("Error rendering track", ex);
            throw new RuntimeException("Error rendering track ", ex);

        }

    }

    public void clearCaches() {
        dataManager.clear();
    }


    /**
     * Sort alignment rows based on alignments that intersent location
     */

    public void sortRows(SortOption option, ReferenceFrame referenceFrame, double location, String tag) {
        dataManager.sortRows(option, referenceFrame, location, tag);
    }

    /**
     * Sort alignment rows such that alignments that intersect from the
     * center appear left to right by start position
     */
    public void groupAlignments(GroupOption option, ReferenceFrame referenceFrame) {
        if (renderOptions.groupByOption != option) {
            renderOptions.groupByOption = (option == GroupOption.NONE ? null : option);
            dataManager.repackAlignments(referenceFrame, renderOptions);
        }
    }


    public void packAlignments(ReferenceFrame referenceFrame) {
        dataManager.repackAlignments(referenceFrame, renderOptions);
    }

    /**
     * Copy the contents of the popup text to the system clipboard.
     */
    public void copyToClipboard(final TrackClickEvent e, Alignment alignment, double location) {

        if (alignment != null) {
            StringBuffer buf = new StringBuffer();
            buf.append(alignment.getValueString(location, null).replace("<br>", "\n"));
            buf.append("\n");
            buf.append("Alignment start position = " + alignment.getChr() + ":" + (alignment.getAlignmentStart() + 1));
            buf.append("\n");
            buf.append(alignment.getReadSequence());
            StringSelection stringSelection = new StringSelection(buf.toString());
            Clipboard clipboard = Toolkit.getDefaultToolkit().getSystemClipboard();
            clipboard.setContents(stringSelection, null);
        }

    }

    /**
     * Copy the contents of the popup text to the system clipboard.
     */
    public void copyFlowSignalDistribution(final TrackClickEvent e, double location) {
        TreeMap<Short, Integer> map = new TreeMap<Short, Integer>();
        for (AlignmentInterval interval : dataManager.getLoadedIntervals()) {
            Iterator<Alignment> alignmentIterator = interval.getAlignmentIterator();
            while (alignmentIterator.hasNext()) {
                Alignment alignment = alignmentIterator.next();
                if (!alignment.contains(location)) {
                    continue;
                }
                AlignmentBlock[] blocks = alignment.getAlignmentBlocks();
                for (int i = 0; i < blocks.length; i++) {
                    AlignmentBlock block = blocks[i];
                    if (!block.contains((int) location) || !block.hasFlowSignals()) {
                        continue;
                    }
                    short flowSignal = block.getFlowSignalSubContext((int) location - block.getStart()).signals[1][0];
                    if (map.containsKey(flowSignal)) {
                        // increment
                        map.put(flowSignal, map.get(flowSignal) + 1);
                    } else {
                        // insert
                        map.put(flowSignal, 1);
                    }
                }
            }
        }
        StringBuffer buf = new StringBuffer();
        buf.append("{\n");
        for (Short key : map.keySet()) {
            buf.append("    \"" + key + "\" : \"" + map.get(key) + "\"\n");
        }
        buf.append("}\n");
        StringSelection stringSelection = new StringSelection(buf.toString());
        Clipboard clipboard = Toolkit.getDefaultToolkit().getSystemClipboard();
        clipboard.setContents(stringSelection, null);
    }

    /**
     * Jump to the mate region
     */
    public void gotoMate(final TrackClickEvent te, Alignment alignment) {


        if (alignment != null) {
            ReadMate mate = alignment.getMate();
            if (mate != null && mate.isMapped()) {

                setSelected(alignment);

                String chr = mate.getChr();
                int start = mate.start - 1;
                te.getFrame().centerOnLocation(chr, start);
                te.getFrame().recordHistory();
            } else {
                MessageUtils.showMessage("Alignment does not have mate, or it is not mapped.");
            }
        }
    }

    /**
     * Split the screen so the current view and mate region are side by side.  Need a better
     * name for this method.
     */
    public void splitScreenMate(final TrackClickEvent te, Alignment alignment) {

        if (alignment != null) {
            ReadMate mate = alignment.getMate();
            if (mate != null && mate.isMapped()) {

                setSelected(alignment);

                String mateChr = mate.getChr();
                int mateStart = mate.start - 1;

                ReferenceFrame frame = te.getFrame();
                String locus1 = frame.getFormattedLocusString();

                // Generate a locus string for the read mate.  Keep the window width (in base pairs) == to the current range
                ReferenceFrame.Range range = frame.getCurrentRange();
                int length = range.getLength();
                int s2 = Math.max(0, mateStart - length / 2);
                int e2 = s2 + length;
                String startStr = NumberFormat.getInstance().format(s2);
                String endStr = NumberFormat.getInstance().format(e2);
                String mateLocus = mateChr + ":" + startStr + "-" + endStr;

                Session currentSession = IGV.getInstance().getSession();

                // If we are already in gene list mode add the mate as another panel, otherwise switch to gl mode

                List<String> loci = null;
                if (FrameManager.isGeneListMode()) {
                    loci = new ArrayList(FrameManager.getFrames().size());
                    for (ReferenceFrame ref : FrameManager.getFrames()) {
                        loci.add(ref.getInitialLocus().toString());
                    }
                    loci.add(mateLocus);
                } else {
                    loci = Arrays.asList(locus1, mateLocus);
                }
                GeneList.sortByPosition(loci);
                StringBuffer listName = new StringBuffer();
                for (String s : loci) {
                    listName.append(s + "   ");
                }

                GeneList geneList = new GeneList(listName.toString(), loci, false);
                currentSession.setCurrentGeneList(geneList);
                IGV.getInstance().resetFrames();

            } else {
                MessageUtils.showMessage("Alignment does not have mate, or it is not mapped.");
            }
        }
    }


    public void setWindowFunction(WindowFunction type) {
        // ignored
    }

    public WindowFunction getWindowFunction() {
        return null;
    }

    public void setRendererClass(Class rc) {
        // ignored
    }

    // SamTracks use a custom renderer, not derived from Renderer

    public Renderer getRenderer() {
        return null;
    }

    public boolean isLogNormalized() {
        return false;
    }

    public float getRegionScore(String chr, int start, int end, int zoom, RegionScoreType type, String frameName) {
        return 0.0f;
    }

    public String getValueStringAt(String chr, double position, int y, ReferenceFrame frame) {

        if (downsampleRect != null && y > downsampleRect.y && y <= downsampleRect.y + downsampleRect.height) {
            AlignmentInterval iv = dataManager.getLoadedInterval(frame);
            if (iv == null) {
                return null;
            } else {
                List<CachingQueryReader.DownsampledInterval> intervals = iv.getDownsampledIntervals();
                CachingQueryReader.DownsampledInterval interval = (CachingQueryReader.DownsampledInterval)
                        FeatureUtils.getFeatureAt(position, 0, intervals);
                return interval == null ? null : interval.getValueString();
            }
        } else if (renderOptions.isPairedArcView()) {
            Alignment feature = null;
            //All alignments stacked at the bottom
            double xloc = (position - frame.getOrigin()) / frame.getScale();
            SortedSet<Shape> arcs = AlignmentRenderer.getInstance().curveOverlap(xloc);
            int halfLength = 2;
            int sideLength = 2 * halfLength;
            for (Shape curve : arcs) {
                if (curve.intersects(xloc - halfLength, y - halfLength, sideLength, sideLength)) {
                    feature = AlignmentRenderer.getInstance().getAlignmentForCurve(curve);
                    break;
                }
            }
            return feature == null ? null : feature.getValueString(position, getWindowFunction());
        } else {
            Alignment feature = getAlignmentAt(position, y, frame);
            return feature == null ? null : feature.getValueString(position, getWindowFunction());

        }
    }

    private Alignment getAlignmentAt(double position, int y, ReferenceFrame frame) {

        if (alignmentsRect == null) return null;   // <= not loaded yet

        Map<String, List<AlignmentInterval.Row>> groups = dataManager.getGroupedAlignments(frame);

        if (groups == null || groups.isEmpty()) {
            return null;
        }

        int h = getDisplayMode() == DisplayMode.EXPANDED ? expandedHeight : squishedHeight;
//        int levelNumber = (y - renderedRect.y) / h;
//        if (levelNumber < 0) {
//            return null;
//        }

        int startY = alignmentsRect.y;
        final boolean leaveMargin = getDisplayMode() == DisplayMode.EXPANDED;

        for (List<AlignmentInterval.Row> rows : groups.values()) {
            int endY = startY + rows.size() * h;
            if (y >= startY && y < endY) {
                int levelNumber = (y - startY) / h;
                AlignmentInterval.Row row = rows.get(levelNumber);
                List<Alignment> features = row.alignments;

                // No buffer for alignments,  you must zoom in far enough for them to be visible
                int buffer = 0;
                return (Alignment) FeatureUtils.getFeatureAt(position, buffer, features);
            }
            startY = endY + GROUP_MARGIN;
        }

        return null;

    }

    /**
     * Handle an AlignmentTrackEvent.
     *
     * @param e
     */
    public void onAlignmentTrackEvent(AlignmentTrackEvent e) {

        AlignmentTrackEvent.Type type = e.getType();
        switch (type) {
            case VISIBILITY_WINDOW:
                visibilityWindowChanged();
                break;
            case RELOAD:
            case SPLICE_JUNCTION:
                final boolean showJunctions = PreferenceManager.getInstance().getAsBoolean(PreferenceManager.SAM_SHOW_JUNCTION_TRACK);
                dataManager.setShowSpliceJunctions(showJunctions);
                clearCaches();
                break;
        }

    }

    /**
     * The visibility window has changed.
     */
    private void visibilityWindowChanged() {
        PreferenceManager prefs = PreferenceManager.getInstance();
        float maxRange = prefs.getAsFloat(PreferenceManager.SAM_MAX_VISIBLE_RANGE);
        minVisibleScale = (maxRange * 1000) / 700;
    }


    @Override
    public boolean handleDataClick(TrackClickEvent te) {
        MouseEvent e = te.getMouseEvent();
        if (Globals.IS_MAC && e.isMetaDown() || (!Globals.IS_MAC && e.isControlDown())) {
            // Selection
            final ReferenceFrame frame = te.getFrame();
            if (frame != null) {
                selectAlignment(e, frame);
                if (parent != null) parent.repaint();
                return true;
            }

        }
        if (IGV.getInstance().isSuppressTooltip()) {
            openTooltipWindow(te);
        }
        return false;
    }

    private void selectAlignment(MouseEvent e, ReferenceFrame frame) {
        double location = frame.getChromosomePosition(e.getX());
        Alignment alignment = this.getAlignmentAt(location, e.getY(), frame);
        if (alignment != null) {
            if (selectedReadNames.containsKey(alignment.getReadName())) {
                selectedReadNames.remove(alignment.getReadName());
            } else {
                setSelected(alignment);
            }

        }

    }

    private void setSelected(Alignment alignment) {
        Color c = alignment.isPaired() && alignment.getMate() != null && alignment.getMate().isMapped() ?
                ColorUtilities.randomColor(selectionColorIndex++) : Color.black;
        selectedReadNames.put(alignment.getReadName(), c);
    }


    private void refresh() {
        IGV.getInstance().getContentPane().getMainPanel().invalidate();
        IGV.getInstance().repaintDataPanels();
    }

    public static boolean isBisulfiteColorType(ColorOption o) {
        return (o.equals(ColorOption.BISULFITE) || o.equals(ColorOption.NOMESEQ));
    }

    public static String getBisulfiteContextPubStr(BisulfiteContext item) {
        return bisulfiteContextToPubString.get(item);
    }


    public static byte[] getBisulfiteContextPreContext(BisulfiteContext item) {
        Pair<byte[], byte[]> pair = AlignmentTrack.bisulfiteContextToContextString.get(item);
        return pair.getFirst();
    }

    public static byte[] getBisulfiteContextPostContext(BisulfiteContext item) {
        Pair<byte[], byte[]> pair = AlignmentTrack.bisulfiteContextToContextString.get(item);
        return pair.getSecond();
    }

    @Override
    public Map<String, String> getPersistentState() {
        Map<String, String> attrs = super.getPersistentState();
        attrs.putAll(renderOptions.getPersistentState());

        if (dataManager.isShowSpliceJunctions()) {
            attrs.put("showSpliceJunctions", String.valueOf(dataManager.isShowSpliceJunctions()));
        }

        return attrs;
    }

    @Override
    public void restorePersistentState(Map<String, String> attributes) {
        super.restorePersistentState(attributes);    //To change body of overridden methods use File | Settings | File Templates.
        renderOptions.restorePersistentState(attributes);

        String spliceJunctionOption = attributes.get("showSpliceJunctions");
        if (spliceJunctionOption != null) {
            try {
                dataManager.setShowSpliceJunctions(Boolean.parseBoolean(spliceJunctionOption));
            } catch (Exception e) {
                log.error("Error restoring splice junction option: " + spliceJunctionOption);
            }
        }

    }

    public void setViewAsPairs(boolean vAP) {
        // TODO -- generalize this test to all incompatible pairings
        if (vAP && renderOptions.groupByOption == GroupOption.STRAND) {
            boolean ungroup = MessageUtils.confirm("\"View as pairs\" is incompatible with \"Group by strand\". Ungroup?");
            if (ungroup) {
                renderOptions.groupByOption = null;
            } else {
                return;
            }
        }

        dataManager.setViewAsPairs(vAP, renderOptions);
        refresh();
    }

    public boolean isPairedArcView() {
        return this.renderOptions.isPairedArcView();
    }

    public void setPairedArcView(boolean option) {
        if (option == this.isPairedArcView()) return;

        //TODO This is dumb and bad UI design
        //Should use a combo box or something
        if (option) {
            setViewAsPairs(false);
        }

        renderOptions.setPairedArcView(option);
        for (ReferenceFrame frame : FrameManager.getFrames()) {
            dataManager.repackAlignments(frame, renderOptions);
        }
        refresh();
    }


    public static class RenderOptions {
        ShadeBasesOption shadeBasesOption;
        boolean shadeCenters;
        boolean flagUnmappedPairs;
        boolean showAllBases;
        boolean showMismatches = true;

        private boolean computeIsizes;
        private int minInsertSize;
        private int maxInsertSize;
        private double minInsertSizePercentile;
        private double maxInsertSizePercentile;
        private ColorOption colorOption;
        GroupOption groupByOption = null;
        BisulfiteContext bisulfiteContext;
        //ContinuousColorScale insertSizeColorScale;
        private boolean viewPairs = false;
        private boolean pairedArcView = false;
        public boolean flagZeroQualityAlignments = true;

        Map<String, PEStats> peStats;

        private String colorByTag;
        private String groupByTag;
        private String sortByTag;

        RenderOptions() {
            PreferenceManager prefs = PreferenceManager.getInstance();
            shadeBasesOption = ShadeBasesOption.valueOf(prefs.get(PreferenceManager.SAM_SHADE_BASES));
            shadeCenters = prefs.getAsBoolean(PreferenceManager.SAM_SHADE_CENTER);
            flagUnmappedPairs = prefs.getAsBoolean(PreferenceManager.SAM_FLAG_UNMAPPED_PAIR);
            computeIsizes = prefs.getAsBoolean(PreferenceManager.SAM_COMPUTE_ISIZES);
            minInsertSize = prefs.getAsInt(PreferenceManager.SAM_MIN_INSERT_SIZE_THRESHOLD);
            maxInsertSize = prefs.getAsInt(PreferenceManager.SAM_MAX_INSERT_SIZE_THRESHOLD);
            minInsertSizePercentile = prefs.getAsFloat(PreferenceManager.SAM_MIN_INSERT_SIZE_PERCENTILE);
            maxInsertSizePercentile = prefs.getAsFloat(PreferenceManager.SAM_MAX_INSERT_SIZE_PERCENTILE);
            showAllBases = DEFAULT_SHOWALLBASES;
            colorOption = ColorOption.strToValue(prefs.get(PreferenceManager.SAM_COLOR_BY));
            groupByOption = null;
            flagZeroQualityAlignments = prefs.getAsBoolean(PreferenceManager.SAM_FLAG_ZERO_QUALITY);
            bisulfiteContext = DEFAULT_BISULFITE_CONTEXT;


            colorByTag = prefs.get(PreferenceManager.SAM_COLOR_BY_TAG);
            sortByTag = prefs.get(PreferenceManager.SAM_SORT_BY_TAG);
            groupByTag = prefs.get(PreferenceManager.SAM_GROUP_BY_TAG);

            //updateColorScale();

            peStats = new HashMap<String, PEStats>();
        }

        /*private void updateColorScale() {
            int delta = 1;
            if (medianInsertSize == 0 || madInsertSize == 0) {
                delta = (maxInsertSizeThreshold - minInsertSizeThreshold) / 10;
            } else {
                delta = Math.min((maxInsertSizeThreshold - minInsertSizeThreshold) / 3, madInsertSize);
            }
            insertSizeColorScale = new ContinuousColorScale(minInsertSizeThreshold, minInsertSizeThreshold + delta,
                    maxInsertSizeThreshold - delta, maxInsertSizeThreshold, Color.blue, AlignmentRenderer.grey1, Color.red);
        }*/

        /**
         * Called by session writer.  Return instance variable values as a map of strings.  Used to record current state
         * of object.   Variables with default values are not stored, as it is presumed the user has not changed them.
         *
         * @return
         */
        public Map<String, String> getPersistentState() {
            Map<String, String> attributes = new HashMap();
            PreferenceManager prefs = PreferenceManager.getInstance();
            if (shadeBasesOption != DEFAULT_SHADE_BASES_OPTION) {
                attributes.put("shadeBasesOption", shadeBasesOption.toString());
            }
            if (shadeCenters != prefs.getAsBoolean(PreferenceManager.SAM_SHADE_CENTER)) {
                attributes.put("shadeCenters", String.valueOf(shadeCenters));
            }
            if (flagUnmappedPairs != prefs.getAsBoolean(PreferenceManager.SAM_FLAG_UNMAPPED_PAIR)) {
                attributes.put("flagUnmappedPairs", String.valueOf(flagUnmappedPairs));
            }
            if (maxInsertSize != prefs.getAsInt(PreferenceManager.SAM_MAX_INSERT_SIZE_THRESHOLD)) {
                attributes.put("insertSizeThreshold", String.valueOf(maxInsertSize));
            }
            if (getMinInsertSize() != prefs.getAsInt(PreferenceManager.SAM_MIN_INSERT_SIZE_THRESHOLD)) {
                attributes.put("minInsertSizeThreshold", String.valueOf(maxInsertSize));
            }
            if (showAllBases != DEFAULT_SHOWALLBASES) {
                attributes.put("showAllBases", String.valueOf(showAllBases));
            }
            if (colorOption != DEFAULT_COLOR_OPTION) {
                attributes.put("colorOption", colorOption.toString());
            }
            if (groupByOption != null) {
                attributes.put("groupByOption", groupByOption.toString());
            }
            if (colorByTag != null && colorByTag.length() > 0) {
                attributes.put("colorByTag", colorByTag);
            }
            if (groupByTag != null && groupByTag.length() > 0) {
                attributes.put("groupByTag", groupByTag);
            }
            if (sortByTag != null) {
                attributes.put("sortByTag", sortByTag);
            }

            return attributes;
        }

        /**
         * Called by session reader.  Restores state of object.
         *
         * @param attributes
         */
        public void restorePersistentState(Map<String, String> attributes) {

            String value;
            value = attributes.get("insertSizeThreshold");
            if (value != null) {
                maxInsertSize = Integer.parseInt(value);
            }
            value = attributes.get("minInsertSizeThreshold");
            if (value != null) {
                setMinInsertSize(Integer.parseInt(value));
            }
            value = attributes.get("shadeBases");  // For older sessions
            if (value != null) {
                if (value.equals("false")) {
                    shadeBasesOption = ShadeBasesOption.NONE;
                } else if (value.equals("true")) {
                    shadeBasesOption = ShadeBasesOption.QUALITY;
                }
            }
            value = attributes.get("shadeBasesOption");
            if (value != null) {
                try {
                    shadeBasesOption = ShadeBasesOption.valueOf(value);
                } catch (Exception e) {
                    log.error("Error converting shadeBasesOption", e);
                    shadeBasesOption = ShadeBasesOption.QUALITY;
                }
            }
            value = attributes.get("shadeCenters");
            if (value != null) {
                shadeCenters = Boolean.parseBoolean(value);
            }
            value = attributes.get("flagUnmappedPairs");
            if (value != null) {
                flagUnmappedPairs = Boolean.parseBoolean(value);
            }
            value = attributes.get("showAllBases");
            if (value != null) {
                showAllBases = Boolean.parseBoolean(value);
            }
            value = attributes.get("colorOption");
            if (value != null) {
                colorOption = ColorOption.strToValue(value);
            }
            value = attributes.get("groupByOption");
            if (value != null) {
                groupByOption = GroupOption.strToValue(value);
            }
            value = attributes.get("bisulfiteContextRenderOption");
            if (value != null) {
                bisulfiteContext = BisulfiteContext.strToValue(value);
            }
            value = attributes.get("groupByTag");
            if (value != null) {
                groupByTag = value;
            }
            value = attributes.get("sortByTag");
            if (value != null) {
                sortByTag = value;
            }
            value = attributes.get("colorByTag");
            if (value != null) {
                colorByTag = value;
            }
        }

        public boolean isPairedArcView() {
            return pairedArcView;
        }

        public void setPairedArcView(boolean pairedArcView) {
            this.pairedArcView = pairedArcView;
        }


        public int getMinInsertSize() {
            return minInsertSize;
        }

        public void setMinInsertSize(int minInsertSize) {
            this.minInsertSize = minInsertSize;
            //updateColorScale();
        }

        public int getMaxInsertSize() {
            return maxInsertSize;

        }


        public boolean isViewPairs() {
            return viewPairs;
        }

        public void setViewPairs(boolean viewPairs) {
            this.viewPairs = viewPairs;
        }

        public boolean isComputeIsizes() {
            return computeIsizes;
        }

        public void setComputeIsizes(boolean computeIsizes) {
            this.computeIsizes = computeIsizes;
        }

        public double getMinInsertSizePercentile() {
            return minInsertSizePercentile;
        }

        public void setMinInsertSizePercentile(double minInsertSizePercentile) {
            this.minInsertSizePercentile = minInsertSizePercentile;
        }

        public double getMaxInsertSizePercentile() {
            return maxInsertSizePercentile;
        }

        public void setMaxInsertSizePercentile(double maxInsertSizePercentile) {
            this.maxInsertSizePercentile = maxInsertSizePercentile;
        }

        public void setMaxInsertSize(int maxInsertSize) {
            this.maxInsertSize = maxInsertSize;
        }

        public ColorOption getColorOption() {
            return colorOption;
        }

        public void setColorOption(ColorOption colorOption) {
            this.colorOption = colorOption;
        }

        public void setColorByTag(String colorByTag) {
            this.colorByTag = colorByTag;
            PreferenceManager.getInstance().put(PreferenceManager.SAM_COLOR_BY_TAG, colorByTag);
        }

        public String getColorByTag() {
            return colorByTag;
        }

        public String getSortByTag() {
            return sortByTag;
        }

        public void setSortByTag(String sortByTag) {
            this.sortByTag = sortByTag;
        }

        public String getGroupByTag() {
            return groupByTag;
        }

        public void setGroupByTag(String groupByTag) {
            this.groupByTag = groupByTag;
        }

    }

    class PopupMenu extends IGVPopupMenu {

        PopupMenu(final TrackClickEvent e) {

            Collection<Track> tracks = new ArrayList();
            tracks.add(AlignmentTrack.this);

            JLabel popupTitle = new JLabel("  " + AlignmentTrack.this.getName(), JLabel.CENTER);

            Font newFont = getFont().deriveFont(Font.BOLD, 12);
            popupTitle.setFont(newFont);
            if (popupTitle != null) {
                add(popupTitle);
            }
            addSeparator();
            add(TrackMenuUtils.getTrackRenameItem(tracks));
            addCopyToClipboardItem(e);

            if (ionTorrent) {
                addCopyFlowSignalDistributionToClipboardItem(e);
            }

            addSeparator();
            addGroupMenuItem();
            addSortMenuItem();
            addColorByMenuItem();

            addSeparator();
            addShadeBaseByMenuItem();
            addShowMismatchesMenuItem();
            addShowAllBasesMenuItem();

            addSeparator();
            addViewAsPairsMenuItem();

            boolean viewPairArcsPresent = Boolean.parseBoolean(System.getProperty("pairedArcViewPresent", "false"));
            if (viewPairArcsPresent) {
                addViewPairedArcsMenuItem();
            }

            addGoToMate(e);
            showMateRegion(e);
            addInsertSizeMenuItem();

            addSeparator();
            addPackMenuItem();
            //addCoverageDepthMenuItem();
            addShowCoverageItem();
            addLoadCoverageDataItem();

            addSeparator();
            TrackMenuUtils.addDisplayModeItems(tracks, this);

            addSeparator();
            addSelecteByNameItem();
            addClearSelectionsMenuItem();

            addSeparator();
            add(TrackMenuUtils.getRemoveMenuItem(tracks));

            return;
        }

        private JMenu getBisulfiteContextMenuItem(ButtonGroup group) {
            // Change track height by attribute
            //JMenu bisulfiteContextMenu = new JMenu("Bisulfite Contexts");
            JMenu bisulfiteContextMenu = new JMenu("bisulfite mode");


            JRadioButtonMenuItem nomeESeqOption = null;
            boolean showNomeESeq = PreferenceManager.getInstance().getAsBoolean(PreferenceManager.SAM_NOMESEQ_ENABLED);
            if (showNomeESeq) {
                nomeESeqOption = new JRadioButtonMenuItem("NOMe-seq bisulfite mode");
                nomeESeqOption.setSelected(renderOptions.colorOption == ColorOption.NOMESEQ);
                nomeESeqOption.addActionListener(new ActionListener() {
                    public void actionPerformed(ActionEvent aEvt) {
                        setColorOption(ColorOption.NOMESEQ);
                        refresh();
                    }
                });
                group.add(nomeESeqOption);
            }

            for (final BisulfiteContext item : BisulfiteContext.values()) {

                String optionStr = getBisulfiteContextPubStr(item);
                JRadioButtonMenuItem m1 = new JRadioButtonMenuItem(optionStr);
                m1.setSelected(renderOptions.bisulfiteContext == item);
                m1.addActionListener(new ActionListener() {
                    public void actionPerformed(ActionEvent aEvt) {
                        setColorOption(ColorOption.BISULFITE);
                        setBisulfiteContext(item);
                        refresh();
                    }
                });
                bisulfiteContextMenu.add(m1);
                group.add(m1);
            }

            if (nomeESeqOption != null) {
                bisulfiteContextMenu.add(nomeESeqOption);
            }

            return bisulfiteContextMenu;

        }

        public void addSelecteByNameItem() {
            // Change track height by attribute
            JMenuItem item = new JMenuItem("Select by name...");
            item.addActionListener(new ActionListener() {

                public void actionPerformed(ActionEvent aEvt) {
                    String val = MessageUtils.showInputDialog("Enter read name: ");
                    if (val != null && val.trim().length() > 0) {
                        selectedReadNames.put(val, ColorUtilities.randomColor(selectedReadNames.size() + 1));
                        refresh();
                    }
                }
            });

            add(item);
        }

        private JCheckBoxMenuItem getGroupMenuItem(String label, final GroupOption option) {
            JCheckBoxMenuItem mi = new JCheckBoxMenuItem(label);
            mi.setSelected(renderOptions.groupByOption == option);
            if (option == GroupOption.NONE) {
                mi.setSelected(renderOptions.groupByOption == null);
            }
            mi.addActionListener(new ActionListener() {

                public void actionPerformed(ActionEvent aEvt) {
                    IGV.getInstance().groupAlignmentTracks(option);
                    refresh();

                }
            });

            return mi;
        }

        public void addGroupMenuItem() {//ReferenceFrame frame) {
            // Change track height by attribute
            JMenu groupMenu = new JMenu("Group alignments by");
            ButtonGroup group = new ButtonGroup();

            Map<String, GroupOption> mappings = new LinkedHashMap<String, GroupOption>();
            mappings.put("none", GroupOption.NONE);
            mappings.put("read strand", GroupOption.STRAND);
            mappings.put("first-in-pair strand", GroupOption.FIRST_OF_PAIR_STRAND);
            mappings.put("sample", GroupOption.SAMPLE);
            mappings.put("read group", GroupOption.READ_GROUP);

            for (Map.Entry<String, GroupOption> el : mappings.entrySet()) {
                JCheckBoxMenuItem mi = getGroupMenuItem(el.getKey(), el.getValue());
                groupMenu.add(mi);
                group.add(mi);
            }

            JCheckBoxMenuItem tagOption = new JCheckBoxMenuItem("tag");
            tagOption.addActionListener(new ActionListener() {

                public void actionPerformed(ActionEvent aEvt) {
                    String tag = MessageUtils.showInputDialog("Enter tag", renderOptions.getGroupByTag());
                    renderOptions.setGroupByTag(tag);
                    IGV.getInstance().groupAlignmentTracks(GroupOption.TAG);
                    refresh();

                }
            });
            tagOption.setSelected(renderOptions.groupByOption == GroupOption.TAG);
            groupMenu.add(tagOption);
            group.add(tagOption);

            add(groupMenu);
        }

        private JMenuItem getSortMenuItem(String label, final SortOption option) {
            JMenuItem mi = new JMenuItem(label);
            mi.addActionListener(new ActionListener() {

                public void actionPerformed(ActionEvent aEvt) {
                    IGV.getInstance().sortAlignmentTracks(option, null);
                    refresh();

                }
            });

            return mi;
        }


        /**
         * Sort menu
         */
        public void addSortMenuItem() {


            JMenu sortMenu = new JMenu("Sort alignments by");
            //LinkedHashMap is supposed to preserve order of insertion for iteration
            Map<String, SortOption> mappings = new LinkedHashMap<String, SortOption>();

            mappings.put("start location", SortOption.START);
            mappings.put("read strand", SortOption.STRAND);
            mappings.put("first-of-pair strand", SortOption.FIRST_OF_PAIR_STRAND);
            mappings.put("base", SortOption.NUCELOTIDE);
            mappings.put("mapping quality", SortOption.QUALITY);
            mappings.put("sample", SortOption.SAMPLE);
            mappings.put("read group", SortOption.READ_GROUP);

            if (dataManager.isPairedEnd()) {
                mappings.put("insert size", SortOption.INSERT_SIZE);
                mappings.put("chromosome of mate", SortOption.MATE_CHR);
            }

            for (Map.Entry<String, SortOption> el : mappings.entrySet()) {
                sortMenu.add(getSortMenuItem(el.getKey(), el.getValue()));
            }

            JMenuItem tagOption = new JMenuItem("tag");
            tagOption.addActionListener(new ActionListener() {
                public void actionPerformed(ActionEvent aEvt) {
                    String tag = MessageUtils.showInputDialog("Enter tag", renderOptions.getSortByTag());
                    renderOptions.setSortByTag(tag);
                    IGV.getInstance().sortAlignmentTracks(SortOption.TAG, tag);
                    refresh();
                }
            });
            sortMenu.add(tagOption);


            add(sortMenu);
        }


        private void setBisulfiteContext(BisulfiteContext option) {
            renderOptions.bisulfiteContext = option;
            PreferenceManager.getInstance().put(PreferenceManager.SAM_BISULFITE_CONTEXT, option.toString());
        }

        private void setColorOption(ColorOption option) {
            renderOptions.colorOption = option;
            PreferenceManager.getInstance().put(PreferenceManager.SAM_COLOR_BY, option.toString());

            // TODO Setting "color-by bisulfite"  also controls the experiment type.  This is temporary, until we
            // expose experimentType directory.
            ExperimentType t = (option == ColorOption.BISULFITE ? ExperimentType.BISULFITE : ExperimentType.OTHER);
            setExperimentType(t);

        }

        private JRadioButtonMenuItem getColorMenuItem(String label, final ColorOption option) {
            JRadioButtonMenuItem mi = new JRadioButtonMenuItem(label);
            mi.setSelected(renderOptions.colorOption == option);
            mi.addActionListener(new ActionListener() {

                public void actionPerformed(ActionEvent aEvt) {
                    setColorOption(option);
                    refresh();

                }
            });

            return mi;
        }


        public void addColorByMenuItem() {
            // Change track height by attribute
            JMenu colorMenu = new JMenu("Color alignments by");

            ButtonGroup group = new ButtonGroup();

            Map<String, ColorOption> mappings = new LinkedHashMap<String, ColorOption>();

            mappings.put("no color", ColorOption.NONE);

            if (dataManager.isPairedEnd()) {

                mappings.put("insert size", ColorOption.INSERT_SIZE);
                mappings.put("pair orientation", ColorOption.PAIR_ORIENTATION);
                mappings.put("insert size and pair orientation", ColorOption.UNEXPECTED_PAIR);

            }

            mappings.put("read strand", ColorOption.READ_STRAND);

            if (dataManager.isPairedEnd()) {
                mappings.put("first-of-pair strand", ColorOption.FIRST_OF_PAIR_STRAND);
            }

            mappings.put("read group", ColorOption.READ_GROUP);
            mappings.put("sample", ColorOption.SAMPLE);


            for (Map.Entry<String, ColorOption> el : mappings.entrySet()) {
                JRadioButtonMenuItem mi = getColorMenuItem(el.getKey(), el.getValue());
                colorMenu.add(mi);
                group.add(mi);
            }

            JRadioButtonMenuItem tagOption = new JRadioButtonMenuItem("tag");
            tagOption.setSelected(renderOptions.colorOption == ColorOption.TAG);
            tagOption.addActionListener(new ActionListener() {
                public void actionPerformed(ActionEvent aEvt) {
                    setColorOption(ColorOption.TAG);
                    String tag = MessageUtils.showInputDialog("Enter tag", renderOptions.getColorByTag());
                    renderOptions.setColorByTag(tag);
                    PreferenceManager.getInstance();
                    refresh();
                }
            });
            colorMenu.add(tagOption);
            group.add(tagOption);


            colorMenu.add(getBisulfiteContextMenuItem(group));


            add(colorMenu);

        }


        public void addPackMenuItem() {
            // Change track height by attribute
            JMenuItem item = new JMenuItem("Re-pack alignments");
            item.addActionListener(new ActionListener() {

                public void actionPerformed(ActionEvent aEvt) {
                    UIUtilities.invokeOnEventThread(new Runnable() {

                        public void run() {
                            IGV.getInstance().packAlignmentTracks();
                            refresh();
                        }
                    });
                }
            });

            add(item);
        }

        public void addCopyToClipboardItem(final TrackClickEvent te) {

            final MouseEvent me = te.getMouseEvent();
            JMenuItem item = new JMenuItem("Copy read details to clipboard");

            final ReferenceFrame frame = te.getFrame();
            if (frame == null) {
                item.setEnabled(false);
            } else {
                final double location = frame.getChromosomePosition(me.getX());
                final Alignment alignment = getAlignmentAt(location, me.getY(), frame);

                // Change track height by attribute
                item.addActionListener(new ActionListener() {

                    public void actionPerformed(ActionEvent aEvt) {
                        copyToClipboard(te, alignment, location);

                    }
                });
                if (alignment == null) {
                    item.setEnabled(false);
                }
            }

            add(item);
        }

        public void addCopyFlowSignalDistributionToClipboardItem(final TrackClickEvent te) {
            final MouseEvent me = te.getMouseEvent();
            JMenuItem item = new JMenuItem("Copy the flow signal distrubtion for this base to the clipboard");
            final ReferenceFrame frame = te.getFrame();
            if (frame == null) {
                item.setEnabled(false);
            } else {
                final double location = frame.getChromosomePosition(me.getX());

                // Change track height by attribute
                item.addActionListener(new ActionListener() {

                    public void actionPerformed(ActionEvent aEvt) {
                        copyFlowSignalDistribution(te, location);
                    }
                });
            }
            add(item);
        }

        public void addViewPairedArcsMenuItem() {
            final JMenuItem item = new JCheckBoxMenuItem("View paired arcs");
            item.setSelected(isPairedArcView());
            item.addActionListener(new ActionListener() {
                public void actionPerformed(ActionEvent aEvt) {
                    boolean isPairedArcView = item.isSelected();
                    setPairedArcView(isPairedArcView);
                }
            });
            item.setEnabled(dataManager.isPairedEnd());
            add(item);
        }

        public void addViewAsPairsMenuItem() {
            final JMenuItem item = new JCheckBoxMenuItem("View as pairs");
            item.setSelected(dataManager.isViewAsPairs());
            item.addActionListener(new ActionListener() {
                public void actionPerformed(ActionEvent aEvt) {
                    boolean viewAsPairs = item.isSelected();
                    setViewAsPairs(viewAsPairs);
                }
            });
            item.setEnabled(dataManager.isPairedEnd());
            add(item);
        }

        public void addGoToMate(final TrackClickEvent te) {
            // Change track height by attribute
            JMenuItem item = new JMenuItem("Go to mate");
            MouseEvent e = te.getMouseEvent();

            final ReferenceFrame frame = te.getFrame();
            if (frame == null) {
                item.setEnabled(false);
            } else {
                double location = frame.getChromosomePosition(e.getX());
                final Alignment alignment = getAlignmentAt(location, e.getY(), frame);
                item.addActionListener(new ActionListener() {
                    public void actionPerformed(ActionEvent aEvt) {
                        gotoMate(te, alignment);
                    }
                });
                if (alignment == null || !alignment.isPaired() || !alignment.getMate().isMapped()) {
                    item.setEnabled(false);
                }
            }
            add(item);
        }


        public void showMateRegion(final TrackClickEvent te) {
            // Change track height by attribute
            JMenuItem item = new JMenuItem("View mate region in split screen");
            MouseEvent e = te.getMouseEvent();

            final ReferenceFrame frame = te.getFrame();
            if (frame == null) {
                item.setEnabled(false);
            } else {
                double location = frame.getChromosomePosition(e.getX());
                final Alignment alignment = getAlignmentAt(location, e.getY(), frame);

                item.addActionListener(new ActionListener() {
                    public void actionPerformed(ActionEvent aEvt) {
                        splitScreenMate(te, alignment);
                    }
                });
                if (alignment == null || !alignment.isPaired() || !alignment.getMate().isMapped()) {
                    item.setEnabled(false);
                }
            }
            add(item);
        }

        public void addClearSelectionsMenuItem() {
            // Change track height by attribute
            JMenuItem item = new JMenuItem("Clear selections");
            item.addActionListener(new ActionListener() {

                public void actionPerformed(ActionEvent aEvt) {
                    selectedReadNames.clear();
                    refresh();
                }
            });
            add(item);
        }

        public void addShowAllBasesMenuItem() {
            // Change track height by attribute
            final JMenuItem item = new JCheckBoxMenuItem("Show all bases");

            if (renderOptions.colorOption == ColorOption.BISULFITE || renderOptions.colorOption == ColorOption.NOMESEQ) {
                //    item.setEnabled(false);
            } else {
                item.setSelected(renderOptions.showAllBases);
            }
            item.addActionListener(new ActionListener() {
                public void actionPerformed(ActionEvent aEvt) {
                    renderOptions.showAllBases = item.isSelected();
                    refresh();
                }
            });
            add(item);
        }

        public void addShowMismatchesMenuItem() {
            // Change track height by attribute
            final JMenuItem item = new JCheckBoxMenuItem("Show mismatched bases");


            item.setSelected(renderOptions.showMismatches);
            item.addActionListener(new ActionListener() {
                public void actionPerformed(ActionEvent aEvt) {
                    renderOptions.showMismatches = item.isSelected();
                    refresh();
                }
            });
            add(item);
        }

//        public void addCoverageDepthMenuItem() {
//            // Change track height by attribute
//            final JMenuItem item = new JCheckBoxMenuItem("Set maximum coverage depth ...");
//            item.addActionListener(new ActionListener() {
//
//                public void actionPerformed(ActionEvent aEvt) {
//                    int maxLevels = dataManager.getDownsampleOptions().getMaxReadCount();
//                    String val = MessageUtils.showInputDialog("Maximum coverage depth", String.valueOf(maxLevels));
//                    //Cancel button return null
//                    if (val == null) {
//                        return;
//                    }
//                    try {
//                        int newMaxLevels = Integer.parseInt(val);
//                        if (newMaxLevels != maxLevels) {
//                            setMaxDepth(newMaxLevels);
//                        }
//                    } catch (NumberFormatException ex) {
//                        MessageUtils.showMessage("Insert size must be an integer value: " + val);
//                    }
//
//                }
//            });
//            add(item);
//        }


        public void addInsertSizeMenuItem() {
            // Change track height by attribute
            final JMenuItem item = new JCheckBoxMenuItem("Set insert size options ...");
            item.addActionListener(new ActionListener() {

                public void actionPerformed(ActionEvent aEvt) {

                    InsertSizeSettingsDialog dlg = new InsertSizeSettingsDialog(IGV.getMainFrame(), renderOptions);
                    dlg.setModal(true);
                    dlg.setVisible(true);
                    if (!dlg.isCanceled()) {
                        renderOptions.setComputeIsizes(dlg.isComputeIsize());
                        renderOptions.setMinInsertSizePercentile(dlg.getMinPercentile());
                        renderOptions.setMaxInsertSizePercentile(dlg.getMaxPercentile());
                        if (renderOptions.isComputeIsizes()) {
                            dataManager.updatePEStats(renderOptions);
                        }

                        renderOptions.setMinInsertSize(dlg.getMinThreshold());
                        renderOptions.setMaxInsertSize(dlg.getMaxThreshold());
                        refresh();
                    }
                }
            });


            item.setEnabled(dataManager.isPairedEnd());
            add(item);
        }


        public void addShadeBaseByMenuItem() {

            if (ionTorrent) {
                JMenu groupMenu = new JMenu("Shade bases by...");
                ButtonGroup group = new ButtonGroup();

                Map<String, ShadeBasesOption> mappings = new LinkedHashMap<String, ShadeBasesOption>();
                mappings.put("none", ShadeBasesOption.NONE);
                mappings.put("quality", ShadeBasesOption.QUALITY);
                mappings.put("read flow signal deviation", ShadeBasesOption.FLOW_SIGNAL_DEVIATION_READ);
                mappings.put("reference flow signal deviation", ShadeBasesOption.FLOW_SIGNAL_DEVIATION_REFERENCE);

                for (Map.Entry<String, ShadeBasesOption> el : mappings.entrySet()) {
                    JCheckBoxMenuItem mi = getShadeBasesMenuItem(el.getKey(), el.getValue());
                    groupMenu.add(mi);
                    group.add(mi);
                }

                add(groupMenu);
            } else {
                final JMenuItem item = new JCheckBoxMenuItem("Shade base by quality");
                item.setSelected(renderOptions.shadeBasesOption == ShadeBasesOption.QUALITY);
                item.addActionListener(new ActionListener() {

                    public void actionPerformed(ActionEvent aEvt) {
                        UIUtilities.invokeOnEventThread(new Runnable() {

                            public void run() {
                                if (item.isSelected()) {
                                    renderOptions.shadeBasesOption = ShadeBasesOption.QUALITY;
                                } else {
                                    renderOptions.shadeBasesOption = ShadeBasesOption.NONE;
                                }
                                refresh();
                            }
                        });
                    }
                });

                add(item);
            }

        }


        private JCheckBoxMenuItem getShadeBasesMenuItem(String label, final ShadeBasesOption option) {
            final JCheckBoxMenuItem mi = new JCheckBoxMenuItem(label);
            mi.setSelected(renderOptions.shadeBasesOption == option);

            if (option == ShadeBasesOption.NONE) {
                mi.setSelected(renderOptions.shadeBasesOption == null || renderOptions.shadeBasesOption == option);
            }
            mi.addActionListener(new ActionListener() {

                public void actionPerformed(ActionEvent aEvt) {
                    UIUtilities.invokeOnEventThread(new Runnable() {

                        public void run() {
                            if (mi.isSelected()) {
                                renderOptions.shadeBasesOption = option;
                            } else {
                                renderOptions.shadeBasesOption = ShadeBasesOption.NONE;
                            }
                            refresh();
                        }
                    });

                }
            });

            return mi;
        }

        public void addShowCoverageItem() {
            // Change track height by attribute
            final JMenuItem item = new JCheckBoxMenuItem("Show coverage track");
            item.setSelected(getCoverageTrack() != null && getCoverageTrack().isVisible());
            item.addActionListener(new ActionListener() {

                public void actionPerformed(ActionEvent aEvt) {
                    UIUtilities.invokeOnEventThread(new Runnable() {

                        public void run() {
                            if (getCoverageTrack() != null) {
                                getCoverageTrack().setVisible(item.isSelected());
                                refresh();
                                IGV.getInstance().repaintNamePanels();
                            }
                        }
                    });
                }
            });

            add(item);
        }

        public void addLoadCoverageDataItem() {
            // Change track height by attribute
            final JMenuItem item = new JCheckBoxMenuItem("Load coverage data...");
            item.addActionListener(new ActionListener() {

                public void actionPerformed(ActionEvent aEvt) {
                    UIUtilities.invokeOnEventThread(new Runnable() {

                        public void run() {

                            final PreferenceManager prefs = PreferenceManager.getInstance();
                            File initDirectory = prefs.getLastTrackDirectory();
                            File file = FileDialogUtils.chooseFile("Select coverage file", initDirectory, FileDialog.LOAD);
                            if (file != null) {
                                prefs.setLastTrackDirectory(file.getParentFile());
                                String path = file.getAbsolutePath();
                                if (path.endsWith(".tdf") || path.endsWith(".tdf")) {
                                    TDFReader reader = TDFReader.getReader(file.getAbsolutePath());
                                    TDFDataSource ds = new TDFDataSource(reader, 0, getName() + " coverage", genome);
                                    getCoverageTrack().setDataSource(ds);
                                    refresh();
                                } else if (path.endsWith(".counts")) {
                                    DataSource ds = new GobyCountArchiveDataSource(file);
                                    getCoverageTrack().setDataSource(ds);
                                    refresh();
                                } else {
                                    MessageUtils.showMessage("Coverage data must be in .tdf format");
                                }
                            }
                        }
                    });
                }
            });

            add(item);
        }

    }


}<|MERGE_RESOLUTION|>--- conflicted
+++ resolved
@@ -159,12 +159,8 @@
     static final BisulfiteContext DEFAULT_BISULFITE_CONTEXT = BisulfiteContext.CG;
 
 
-<<<<<<< HEAD
-    private boolean ionTorrent;  // TODO -- have a platform enumeration ?
-=======
-    private boolean ionTorrent = false;  // TODO -- have a platform enumeration ?
->>>>>>> 1aa0762d
-
+    private boolean ionTorrent;
+    
     private SequenceTrack sequenceTrack;
     private CoverageTrack coverageTrack;
     private SpliceJunctionFinderTrack spliceJunctionTrack;
@@ -203,12 +199,7 @@
         this.genome = genome;
         this.dataManager = dataManager;
 
-<<<<<<< HEAD
          ionTorrent = dataManager.isIonTorrent();
-=======
-        // TODO -- get the ionTorrent flag from dataManager, which in turn gets it from header
-        ionTorrent = false;
->>>>>>> 1aa0762d
 
         minimumHeight = 50;
         maximumHeight = Integer.MAX_VALUE;
