--- conflicted
+++ resolved
@@ -364,12 +364,7 @@
             JCheckBoxMenuItem mi = new JCheckBoxMenuItem(option.label);
             mi.setSelected(renderOptions.getGroupByOption() == option);
             mi.addActionListener(aEvt -> {
-<<<<<<< HEAD
-                    groupAlignments(option, null, null);
-
-=======
                 groupAlignments(option, null, null);
->>>>>>> 543f80d8
             });
             groupMenu.add(mi);
             group.add(mi);
@@ -611,7 +606,7 @@
             mappings.put("SMRT CCS fwd-strand aligned IPD", AlignmentTrack.ColorOption.SMRT_CCS_FWD_IPD);
             mappings.put("SMRT CCS fwd-strand aligned PW", AlignmentTrack.ColorOption.SMRT_CCS_FWD_PW);
             mappings.put("SMRT CCS rev-strand aligned IPD", AlignmentTrack.ColorOption.SMRT_CCS_REV_IPD);
-            mappings.put("SMRT CCS rev-strand aligned PW", AlignmentTrack.ColorOption.SMRT_CCS_REV_PW);
+            mappings.put("SMRT CCS rev-strand aligned PW",AlignmentTrack.ColorOption.SMRT_CCS_REV_PW);
             colorMenu.addSeparator();
             for (Map.Entry<String, AlignmentTrack.ColorOption> el : mappings.entrySet()) {
                 JRadioButtonMenuItem mi = getColorMenuItem(el.getKey(), el.getValue());
@@ -1209,7 +1204,7 @@
 
                 GeneList geneList = new GeneList(listName.toString(), loci, false);
                 currentSession.setCurrentGeneList(geneList);
-
+                
                 Comparator<String> geneListComparator = (n0, n1) -> {
                     ReferenceFrame f0 = FrameManager.getFrame(n0);
                     ReferenceFrame f1 = FrameManager.getFrame(n1);
