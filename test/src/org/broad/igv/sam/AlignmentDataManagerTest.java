/*
 * Copyright (c) 2007-2012 The Broad Institute, Inc.
 * SOFTWARE COPYRIGHT NOTICE
 * This software and its documentation are the copyright of the Broad Institute, Inc. All rights are reserved.
 *
 * This software is supplied without any warranty or guaranteed support whatsoever. The Broad Institute is not responsible for its use, misuse, or functionality.
 *
 * This software is licensed under the terms of the GNU Lesser General Public License (LGPL),
 * Version 2.1 which is available at http://www.opensource.org/licenses/lgpl-2.1.php.
 */

package org.broad.igv.sam;

import org.broad.igv.AbstractHeadlessTest;
import org.broad.igv.feature.Locus;
import org.broad.igv.feature.genome.Genome;
import org.broad.igv.tools.IgvTools;
import org.broad.igv.track.RenderContextImpl;
import org.broad.igv.ui.panel.ReferenceFrame;
import org.broad.igv.util.ResourceLocator;
import org.broad.igv.util.TestUtils;
import org.junit.Test;

import java.io.IOException;
import java.util.Collection;

import static junit.framework.Assert.assertEquals;
import static junit.framework.Assert.assertTrue;

/**
 * User: jacob
 * Date: 2012-Jul-12
 */
public class AlignmentDataManagerTest extends AbstractHeadlessTest {

    @Test
    public void testPreload() throws Exception {
        String chr = "chr1";
        int start = 151666494;
        int halfwidth = 1000;
        int end = start + 2 * halfwidth;
        int panInterval = halfwidth;

        int numPans = 20 * (end - start) / (panInterval) * AlignmentDataManager.MAX_INTERVAL_MULTIPLE;
        Collection<AlignmentInterval> intervals = AlignmentDataManagerTest.performPanning(chr, start, end, panInterval, numPans);

        assertEquals(1, intervals.size());

        //Load separate intervals, check they don't merge
        AlignmentDataManager manager = getManager171();
        ReferenceFrame frame = new ReferenceFrame("test");
        AlignmentTrack.RenderOptions renderOptions = new AlignmentTrack.RenderOptions();
        frame.setBounds(0, end - start);
        RenderContextImpl context = new RenderContextImpl(null, null, frame, null);

        int[] starts = new int[]{500, 5000, 15000, start, 500000, start * 2};
        int[] ends = new int[]{600, 10000, 20000, end, 600000, start * 2 + halfwidth};
        for (int ii = 0; ii < starts.length; ii++) {
<<<<<<< HEAD
            frame.jumpTo(new Locus(chr, starts[ii], ends[ii]));
            manager.preload(context, renderOptions, null, false);
=======
            frame.setInterval(new Locus(chr, starts[ii], ends[ii]));
            manager.preload(context, renderOptions, false);
>>>>>>> 0e839ce3

            assertManagerHasInterval(manager, chr, starts[ii], ends[ii]);
        }


    }

    private static void assertManagerHasInterval(AlignmentDataManager manager, String chr, int start, int end) {
        Collection<AlignmentInterval> intervals = manager.getLoadedIntervals();
        assertTrue(intervals.size() < AlignmentDataManager.CACHE_SIZE);

        boolean haveInterval = false;
        for (AlignmentInterval interval : intervals) {
            haveInterval |= interval.contains(chr, start, end);
        }
        assertTrue(haveInterval);
    }

    private static AlignmentDataManager getManager171() throws IOException {

        String infilepath = TestUtils.LARGE_DATA_DIR + "HG00171.hg18.bam";
        Genome genome = IgvTools.loadGenome("hg18", true);
        ResourceLocator locator = new ResourceLocator(infilepath);
        AlignmentDataManager manager = new AlignmentDataManager(locator, genome);
        return manager;
    }

    /**
     * Emulates panning across a specific interval.
     *
     * @param chr
     * @param start
     * @param end
     * @param panInterval
     * @param numPans
     * @return
     * @throws IOException
     */
    public static Collection<AlignmentInterval> performPanning(String chr, int start, int end, int panInterval, int numPans) throws IOException {

        AlignmentDataManager manager = getManager171();

        int shift = 0;


        ReferenceFrame frame = new ReferenceFrame("test");
        AlignmentTrack.RenderOptions renderOptions = new AlignmentTrack.RenderOptions();
        frame.setBounds(0, end - start);
        RenderContextImpl context = new RenderContextImpl(null, null, frame, null);

        for (int pp = 0; pp < numPans; pp++) {
            shift = pp * panInterval;
            Locus locus = new Locus(chr, start + shift, end + shift);
            frame.jumpTo(locus);

            manager.preload(context, renderOptions, false);

            assertManagerHasInterval(manager, chr, locus.getStart(), locus.getEnd());
        }

        return manager.getLoadedIntervals();

    }
}<|MERGE_RESOLUTION|>--- conflicted
+++ resolved
@@ -56,13 +56,9 @@
         int[] starts = new int[]{500, 5000, 15000, start, 500000, start * 2};
         int[] ends = new int[]{600, 10000, 20000, end, 600000, start * 2 + halfwidth};
         for (int ii = 0; ii < starts.length; ii++) {
-<<<<<<< HEAD
+
             frame.jumpTo(new Locus(chr, starts[ii], ends[ii]));
-            manager.preload(context, renderOptions, null, false);
-=======
-            frame.setInterval(new Locus(chr, starts[ii], ends[ii]));
             manager.preload(context, renderOptions, false);
->>>>>>> 0e839ce3
 
             assertManagerHasInterval(manager, chr, starts[ii], ends[ii]);
         }
